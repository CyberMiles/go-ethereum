--- conflicted
+++ resolved
@@ -10,8 +10,7 @@
 
 GOBIN = $(shell pwd)/build/bin
 GO ?= latest
-ENI_LIB?=$(HOME)/.travis/eni/lib
-CGO_LDFLAGS = -L$(ENI_LIB) -Wl,-rpath,$(ENI_LIB)
+CGO_LDFLAGS = -L$(HOME)/.travis/eni/lib -Wl,-rpath,$(HOME)/.travis/eni/lib
 CGO_LDFLAGS_ALLOW = "-I.*"
 
 geth:
@@ -19,7 +18,6 @@
 	@echo "Done building."
 	@echo "Run \"$(GOBIN)/geth\" to launch geth."
 
-<<<<<<< HEAD
 swarm:
 	CGO_LDFLAGS="$(CGO_LDFLAGS)" CGO_LDFLAGS_ALLOW="$(CGO_LDFLAGS_ALLOW)" build/env.sh go run build/ci.go install ./cmd/swarm
 	@echo "Done building."
@@ -30,8 +28,6 @@
 	@echo "Done building."
 	@echo "Run \"$(GOBIN)/evm\" to start the evm."
 
-=======
->>>>>>> e76047e9
 all:
 	CGO_LDFLAGS="$(CGO_LDFLAGS)" CGO_LDFLAGS_ALLOW="$(CGO_LDFLAGS_ALLOW)" build/env.sh go run build/ci.go install
 
