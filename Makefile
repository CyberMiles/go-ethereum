--- conflicted
+++ resolved
@@ -23,14 +23,11 @@
 	@echo "Done building."
 	@echo "Run \"$(GOBIN)/swarm\" to launch swarm."
 
-<<<<<<< HEAD
 evm:
 	CGO_LDFLAGS="$(CGO_LDFLAGS)" CGO_LDFLAGS_ALLOW="$(CGO_LDFLAGS_ALLOW)" build/env.sh go run build/ci.go install ./cmd/evm
 	@echo "Done building."
 	@echo "Run \"$(GOBIN)/evm\" to start the evm."
 
-=======
->>>>>>> 047167a1
 all:
 	CGO_LDFLAGS="$(CGO_LDFLAGS)" CGO_LDFLAGS_ALLOW="$(CGO_LDFLAGS_ALLOW)" build/env.sh go run build/ci.go install
 
