// Copyright 2016 The go-ethereum Authors
// This file is part of the go-ethereum library.
//
// The go-ethereum library is free software: you can redistribute it and/or modify
// it under the terms of the GNU Lesser General Public License as published by
// the Free Software Foundation, either version 3 of the License, or
// (at your option) any later version.
//
// The go-ethereum library is distributed in the hope that it will be useful,
// but WITHOUT ANY WARRANTY; without even the implied warranty of
// MERCHANTABILITY or FITNESS FOR A PARTICULAR PURPOSE. See the
// GNU Lesser General Public License for more details.
//
// You should have received a copy of the GNU Lesser General Public License
// along with the go-ethereum library. If not, see <http://www.gnu.org/licenses/>.

// +build none

/*
The ci command is called from Continuous Integration scripts.

Usage: go run build/ci.go <command> <command flags/arguments>

Available commands are:

   install    [ -arch architecture ] [ -cc compiler ] [ packages... ]                          -- builds packages and executables
   test       [ -coverage ] [ packages... ]                                                    -- runs the tests
   lint                                                                                        -- runs certain pre-selected linters
   archive    [ -arch architecture ] [ -type zip|tar ] [ -signer key-envvar ] [ -upload dest ] -- archives build artefacts
   importkeys                                                                                  -- imports signing keys from env
   debsrc     [ -signer key-id ] [ -upload dest ]                                              -- creates a debian source package
   nsis                                                                                        -- creates a Windows NSIS installer
   aar        [ -local ] [ -sign key-id ] [-deploy repo] [ -upload dest ]                      -- creates an Android archive
   xcode      [ -local ] [ -sign key-id ] [-deploy repo] [ -upload dest ]                      -- creates an iOS XCode framework
   xgo        [ -alltools ] [ options ]                                                        -- cross builds according to options
   purge      [ -store blobstore ] [ -days threshold ]                                         -- purges old archives from the blobstore

For all commands, -n prevents execution of external programs (dry run mode).

*/
package main

import (
	"bufio"
	"bytes"
	"encoding/base64"
	"flag"
	"fmt"
	"go/parser"
	"go/token"
	"io/ioutil"
	"log"
	"os"
	"os/exec"
	"path/filepath"
	"regexp"
	"runtime"
	"strings"
	"time"

	"github.com/ethereum/go-ethereum/internal/build"
)

var (
	// Files that end up in the geth*.zip archive.
	gethArchiveFiles = []string{
		"COPYING",
		executablePath("geth"),
	}

	// Files that end up in the geth-alltools*.zip archive.
	allToolsArchiveFiles = []string{
		"COPYING",
		executablePath("abigen"),
		executablePath("bootnode"),
		executablePath("evm"),
		executablePath("geth"),
		executablePath("puppeth"),
		executablePath("rlpdump"),
		executablePath("swarm"),
		executablePath("wnode"),
	}

	// A debian package is created for all executables listed here.
	debExecutables = []debExecutable{
		{
			Name:        "abigen",
			Description: "Source code generator to convert Ethereum contract definitions into easy to use, compile-time type-safe Go packages.",
		},
		{
			Name:        "bootnode",
			Description: "Ethereum bootnode.",
		},
		{
			Name:        "evm",
			Description: "Developer utility version of the EVM (Ethereum Virtual Machine) that is capable of running bytecode snippets within a configurable environment and execution mode.",
		},
		{
			Name:        "geth",
			Description: "Ethereum CLI client.",
		},
		{
			Name:        "puppeth",
			Description: "Ethereum private network manager.",
		},
		{
			Name:        "rlpdump",
			Description: "Developer utility tool that prints RLP structures.",
		},
		{
			Name:        "swarm",
			Description: "Ethereum Swarm daemon and tools",
		},
		{
			Name:        "wnode",
			Description: "Ethereum Whisper diagnostic tool",
		},
	}

	// Distros for which packages are created.
	// Note: vivid is unsupported because there is no golang-1.6 package for it.
	// Note: wily is unsupported because it was officially deprecated on lanchpad.
	// Note: yakkety is unsupported because it was officially deprecated on lanchpad.
	// Note: zesty is unsupported because it was officially deprecated on lanchpad.
	debDistros = []string{"trusty", "xenial", "artful", "bionic"}
)

var GOBIN, _ = filepath.Abs(filepath.Join("build", "bin"))

func executablePath(name string) string {
	if runtime.GOOS == "windows" {
		name += ".exe"
	}
	return filepath.Join(GOBIN, name)
}

func main() {
	log.SetFlags(log.Lshortfile)

	if _, err := os.Stat(filepath.Join("build", "ci.go")); os.IsNotExist(err) {
		log.Fatal("this script must be run from the root of the repository")
	}
	if len(os.Args) < 2 {
		log.Fatal("need subcommand as first argument")
	}
	switch os.Args[1] {
	case "install":
		doInstall(os.Args[2:])
	case "test":
		doTest(os.Args[2:])
	case "lint":
		doLint(os.Args[2:])
	case "archive":
		doArchive(os.Args[2:])
	case "debsrc":
		doDebianSource(os.Args[2:])
	case "nsis":
		doWindowsInstaller(os.Args[2:])
	case "aar":
		doAndroidArchive(os.Args[2:])
	case "xcode":
		doXCodeFramework(os.Args[2:])
	case "xgo":
		doXgo(os.Args[2:])
	case "purge":
		doPurge(os.Args[2:])
	default:
		log.Fatal("unknown command ", os.Args[1])
	}
}

// Compiling

func doInstall(cmdline []string) {
	var (
		arch = flag.String("arch", "", "Architecture to cross build for")
		cc   = flag.String("cc", "", "C compiler to cross build with")
	)
	flag.CommandLine.Parse(cmdline)
	env := build.Env()

	// Check Go version. People regularly open issues about compilation
	// failure with outdated Go. This should save them the trouble.
	if !strings.Contains(runtime.Version(), "devel") {
<<<<<<< HEAD
		// Figure out the minor version number since we can't textually compare (1.10 < 1.7)
		var minor int
		fmt.Sscanf(strings.TrimPrefix(runtime.Version(), "go1."), "%d", &minor)

		if minor < 7 {
			log.Println("You have Go version", runtime.Version())
			log.Println("go-ethereum requires at least Go version 1.7 and cannot")
=======
		// Figure out the minor version number since we can't textually compare (1.10 < 1.9)
		var minor int
		fmt.Sscanf(strings.TrimPrefix(runtime.Version(), "go1."), "%d", &minor)

		if minor < 9 {
			log.Println("You have Go version", runtime.Version())
			log.Println("go-ethereum requires at least Go version 1.9 and cannot")
>>>>>>> 047167a1
			log.Println("be compiled with an earlier version. Please upgrade your Go installation.")
			os.Exit(1)
		}
	}
	// Compile packages given as arguments, or everything if there are no arguments.
	packages := []string{"./..."}
	if flag.NArg() > 0 {
		packages = flag.Args()
	}
	packages = build.ExpandPackagesNoVendor(packages)

	if *arch == "" || *arch == runtime.GOARCH {
		goinstall := goTool("install", buildFlags(env)...)
		goinstall.Args = append(goinstall.Args, "-v")
		goinstall.Args = append(goinstall.Args, packages...)
		build.MustRun(goinstall)
		return
	}
	// If we are cross compiling to ARMv5 ARMv6 or ARMv7, clean any previous builds
	if *arch == "arm" {
		os.RemoveAll(filepath.Join(runtime.GOROOT(), "pkg", runtime.GOOS+"_arm"))
		for _, path := range filepath.SplitList(build.GOPATH()) {
			os.RemoveAll(filepath.Join(path, "pkg", runtime.GOOS+"_arm"))
		}
	}
	// Seems we are cross compiling, work around forbidden GOBIN
	goinstall := goToolArch(*arch, *cc, "install", buildFlags(env)...)
	goinstall.Args = append(goinstall.Args, "-v")
	goinstall.Args = append(goinstall.Args, []string{"-buildmode", "archive"}...)
	goinstall.Args = append(goinstall.Args, packages...)
	build.MustRun(goinstall)

	if cmds, err := ioutil.ReadDir("cmd"); err == nil {
		for _, cmd := range cmds {
			pkgs, err := parser.ParseDir(token.NewFileSet(), filepath.Join(".", "cmd", cmd.Name()), nil, parser.PackageClauseOnly)
			if err != nil {
				log.Fatal(err)
			}
			for name := range pkgs {
				if name == "main" {
					gobuild := goToolArch(*arch, *cc, "build", buildFlags(env)...)
					gobuild.Args = append(gobuild.Args, "-v")
					gobuild.Args = append(gobuild.Args, []string{"-o", executablePath(cmd.Name())}...)
					gobuild.Args = append(gobuild.Args, "."+string(filepath.Separator)+filepath.Join("cmd", cmd.Name()))
					build.MustRun(gobuild)
					break
				}
			}
		}
	}
}

func buildFlags(env build.Environment) (flags []string) {
	var ld []string
	if env.Commit != "" {
		ld = append(ld, "-X", "main.gitCommit="+env.Commit)
	}
	if runtime.GOOS == "darwin" {
		ld = append(ld, "-s")
	}

	if len(ld) > 0 {
		flags = append(flags, "-ldflags", strings.Join(ld, " "))
	}
	return flags
}

func goTool(subcmd string, args ...string) *exec.Cmd {
	return goToolArch(runtime.GOARCH, os.Getenv("CC"), subcmd, args...)
}

<<<<<<< HEAD
func goToolArch(arch string, subcmd string, args ...string) *exec.Cmd {
	gocmd := filepath.Join(runtime.GOROOT(), "bin", "go")
	cmd := exec.Command(gocmd, subcmd)
	cmd.Args = append(cmd.Args, args...)

	if subcmd == "build" || subcmd == "install" || subcmd == "test" {
		// Go CGO has a Windows linker error prior to 1.8 (https://github.com/golang/go/issues/8756).
		// Work around issue by allowing multiple definitions for <1.8 builds.
		var minor int
		fmt.Sscanf(strings.TrimPrefix(runtime.Version(), "go1."), "%d", &minor)

		if runtime.GOOS == "windows" && minor < 8 {
			cmd.Args = append(cmd.Args, []string{"-ldflags", "-extldflags -Wl,--allow-multiple-definition"}...)
		}
	}
=======
func goToolArch(arch string, cc string, subcmd string, args ...string) *exec.Cmd {
	cmd := build.GoTool(subcmd, args...)
>>>>>>> 047167a1
	cmd.Env = []string{"GOPATH=" + build.GOPATH()}
	if arch == "" || arch == runtime.GOARCH {
		cmd.Env = append(cmd.Env, "GOBIN="+GOBIN)
	} else {
		cmd.Env = append(cmd.Env, "CGO_ENABLED=1")
		cmd.Env = append(cmd.Env, "GOARCH="+arch)
	}
	if cc != "" {
		cmd.Env = append(cmd.Env, "CC="+cc)
	}
	for _, e := range os.Environ() {
		if strings.HasPrefix(e, "GOPATH=") || strings.HasPrefix(e, "GOBIN=") {
			continue
		}
		cmd.Env = append(cmd.Env, e)
	}
	return cmd
}

// Running The Tests
//
// "tests" also includes static analysis tools such as vet.

func doTest(cmdline []string) {
	var (
		coverage = flag.Bool("coverage", false, "Whether to record code coverage")
	)
	flag.CommandLine.Parse(cmdline)
	env := build.Env()

	packages := []string{"./..."}
	if len(flag.CommandLine.Args()) > 0 {
		packages = flag.CommandLine.Args()
	}
	packages = build.ExpandPackagesNoVendor(packages)

	// Run analysis tools before the tests.
	build.MustRun(goTool("vet", packages...))

	// Run the actual tests.
	gotest := goTool("test", buildFlags(env)...)
	// Test a single package at a time. CI builders are slow
	// and some tests run into timeouts under load.
	gotest.Args = append(gotest.Args, "-p", "1")
	if *coverage {
		gotest.Args = append(gotest.Args, "-covermode=atomic", "-cover")
	}

	gotest.Args = append(gotest.Args, packages...)
	build.MustRun(gotest)
}

// runs gometalinter on requested packages
func doLint(cmdline []string) {
	flag.CommandLine.Parse(cmdline)

	packages := []string{"./..."}
	if len(flag.CommandLine.Args()) > 0 {
		packages = flag.CommandLine.Args()
	}
	// Get metalinter and install all supported linters
	build.MustRun(goTool("get", "gopkg.in/alecthomas/gometalinter.v2"))
	build.MustRunCommand(filepath.Join(GOBIN, "gometalinter.v2"), "--install")

	// Run fast linters batched together
	configs := []string{
		"--vendor",
		"--tests",
		"--deadline=2m",
		"--disable-all",
		"--enable=goimports",
		"--enable=varcheck",
		"--enable=vet",
		"--enable=gofmt",
		"--enable=misspell",
		"--enable=goconst",
		"--min-occurrences=6", // for goconst
	}
	build.MustRunCommand(filepath.Join(GOBIN, "gometalinter.v2"), append(configs, packages...)...)

	// Run slow linters one by one
	for _, linter := range []string{"unconvert", "gosimple"} {
		configs = []string{"--vendor", "--tests", "--deadline=10m", "--disable-all", "--enable=" + linter}
		build.MustRunCommand(filepath.Join(GOBIN, "gometalinter.v2"), append(configs, packages...)...)
	}
}

// Release Packaging

func doArchive(cmdline []string) {
	var (
		arch   = flag.String("arch", runtime.GOARCH, "Architecture cross packaging")
		atype  = flag.String("type", "zip", "Type of archive to write (zip|tar)")
		signer = flag.String("signer", "", `Environment variable holding the signing key (e.g. LINUX_SIGNING_KEY)`)
		upload = flag.String("upload", "", `Destination to upload the archives (usually "gethstore/builds")`)
		ext    string
	)
	flag.CommandLine.Parse(cmdline)
	switch *atype {
	case "zip":
		ext = ".zip"
	case "tar":
		ext = ".tar.gz"
	default:
		log.Fatal("unknown archive type: ", atype)
	}

	var (
		env      = build.Env()
		base     = archiveBasename(*arch, env)
		geth     = "geth-" + base + ext
		alltools = "geth-alltools-" + base + ext
	)
	maybeSkipArchive(env)
	if err := build.WriteArchive(geth, gethArchiveFiles); err != nil {
		log.Fatal(err)
	}
	if err := build.WriteArchive(alltools, allToolsArchiveFiles); err != nil {
		log.Fatal(err)
	}
	for _, archive := range []string{geth, alltools} {
		if err := archiveUpload(archive, *upload, *signer); err != nil {
			log.Fatal(err)
		}
	}
}

func archiveBasename(arch string, env build.Environment) string {
	platform := runtime.GOOS + "-" + arch
	if arch == "arm" {
		platform += os.Getenv("GOARM")
	}
	if arch == "android" {
		platform = "android-all"
	}
	if arch == "ios" {
		platform = "ios-all"
	}
	return platform + "-" + archiveVersion(env)
}

func archiveVersion(env build.Environment) string {
	version := build.VERSION()
	if isUnstableBuild(env) {
		version += "-unstable"
	}
	if env.Commit != "" {
		version += "-" + env.Commit[:8]
	}
	return version
}

func archiveUpload(archive string, blobstore string, signer string) error {
	// If signing was requested, generate the signature files
	if signer != "" {
		pgpkey, err := base64.StdEncoding.DecodeString(os.Getenv(signer))
		if err != nil {
			return fmt.Errorf("invalid base64 %s", signer)
		}
		if err := build.PGPSignFile(archive, archive+".asc", string(pgpkey)); err != nil {
			return err
		}
	}
	// If uploading to Azure was requested, push the archive possibly with its signature
	if blobstore != "" {
		auth := build.AzureBlobstoreConfig{
			Account:   strings.Split(blobstore, "/")[0],
			Token:     os.Getenv("AZURE_BLOBSTORE_TOKEN"),
			Container: strings.SplitN(blobstore, "/", 2)[1],
		}
		if err := build.AzureBlobstoreUpload(archive, filepath.Base(archive), auth); err != nil {
			return err
		}
		if signer != "" {
			if err := build.AzureBlobstoreUpload(archive+".asc", filepath.Base(archive+".asc"), auth); err != nil {
				return err
			}
		}
	}
	return nil
}

// skips archiving for some build configurations.
func maybeSkipArchive(env build.Environment) {
	if env.IsPullRequest {
		log.Printf("skipping because this is a PR build")
		os.Exit(0)
	}
	if env.IsCronJob {
		log.Printf("skipping because this is a cron job")
		os.Exit(0)
	}
	if env.Branch != "master" && !strings.HasPrefix(env.Tag, "v1.") {
		log.Printf("skipping because branch %q, tag %q is not on the whitelist", env.Branch, env.Tag)
		os.Exit(0)
	}
}

// Debian Packaging

func doDebianSource(cmdline []string) {
	var (
		signer  = flag.String("signer", "", `Signing key name, also used as package author`)
		upload  = flag.String("upload", "", `Where to upload the source package (usually "ppa:ethereum/ethereum")`)
		workdir = flag.String("workdir", "", `Output directory for packages (uses temp dir if unset)`)
		now     = time.Now()
	)
	flag.CommandLine.Parse(cmdline)
	*workdir = makeWorkdir(*workdir)
	env := build.Env()
	maybeSkipArchive(env)

	// Import the signing key.
	if b64key := os.Getenv("PPA_SIGNING_KEY"); b64key != "" {
		key, err := base64.StdEncoding.DecodeString(b64key)
		if err != nil {
			log.Fatal("invalid base64 PPA_SIGNING_KEY")
		}
		gpg := exec.Command("gpg", "--import")
		gpg.Stdin = bytes.NewReader(key)
		build.MustRun(gpg)
	}

	// Create the packages.
	for _, distro := range debDistros {
		meta := newDebMetadata(distro, *signer, env, now)
		pkgdir := stageDebianSource(*workdir, meta)
		debuild := exec.Command("debuild", "-S", "-sa", "-us", "-uc")
		debuild.Dir = pkgdir
		build.MustRun(debuild)

		changes := fmt.Sprintf("%s_%s_source.changes", meta.Name(), meta.VersionString())
		changes = filepath.Join(*workdir, changes)
		if *signer != "" {
			build.MustRunCommand("debsign", changes)
		}
		if *upload != "" {
			build.MustRunCommand("dput", *upload, changes)
		}
	}
}

func makeWorkdir(wdflag string) string {
	var err error
	if wdflag != "" {
		err = os.MkdirAll(wdflag, 0744)
	} else {
		wdflag, err = ioutil.TempDir("", "geth-build-")
	}
	if err != nil {
		log.Fatal(err)
	}
	return wdflag
}

func isUnstableBuild(env build.Environment) bool {
	if env.Tag != "" {
		return false
	}
	return true
}

type debMetadata struct {
	Env build.Environment

	// go-ethereum version being built. Note that this
	// is not the debian package version. The package version
	// is constructed by VersionString.
	Version string

	Author       string // "name <email>", also selects signing key
	Distro, Time string
	Executables  []debExecutable
}

type debExecutable struct {
	Name, Description string
}

func newDebMetadata(distro, author string, env build.Environment, t time.Time) debMetadata {
	if author == "" {
		// No signing key, use default author.
		author = "Ethereum Builds <fjl@ethereum.org>"
	}
	return debMetadata{
		Env:         env,
		Author:      author,
		Distro:      distro,
		Version:     build.VERSION(),
		Time:        t.Format(time.RFC1123Z),
		Executables: debExecutables,
	}
}

// Name returns the name of the metapackage that depends
// on all executable packages.
func (meta debMetadata) Name() string {
	if isUnstableBuild(meta.Env) {
		return "ethereum-unstable"
	}
	return "ethereum"
}

// VersionString returns the debian version of the packages.
func (meta debMetadata) VersionString() string {
	vsn := meta.Version
	if meta.Env.Buildnum != "" {
		vsn += "+build" + meta.Env.Buildnum
	}
	if meta.Distro != "" {
		vsn += "+" + meta.Distro
	}
	return vsn
}

// ExeList returns the list of all executable packages.
func (meta debMetadata) ExeList() string {
	names := make([]string, len(meta.Executables))
	for i, e := range meta.Executables {
		names[i] = meta.ExeName(e)
	}
	return strings.Join(names, ", ")
}

// ExeName returns the package name of an executable package.
func (meta debMetadata) ExeName(exe debExecutable) string {
	if isUnstableBuild(meta.Env) {
		return exe.Name + "-unstable"
	}
	return exe.Name
}

// ExeConflicts returns the content of the Conflicts field
// for executable packages.
func (meta debMetadata) ExeConflicts(exe debExecutable) string {
	if isUnstableBuild(meta.Env) {
		// Set up the conflicts list so that the *-unstable packages
		// cannot be installed alongside the regular version.
		//
		// https://www.debian.org/doc/debian-policy/ch-relationships.html
		// is very explicit about Conflicts: and says that Breaks: should
		// be preferred and the conflicting files should be handled via
		// alternates. We might do this eventually but using a conflict is
		// easier now.
		return "ethereum, " + exe.Name
	}
	return ""
}

func stageDebianSource(tmpdir string, meta debMetadata) (pkgdir string) {
	pkg := meta.Name() + "-" + meta.VersionString()
	pkgdir = filepath.Join(tmpdir, pkg)
	if err := os.Mkdir(pkgdir, 0755); err != nil {
		log.Fatal(err)
	}

	// Copy the source code.
	build.MustRunCommand("git", "checkout-index", "-a", "--prefix", pkgdir+string(filepath.Separator))

	// Put the debian build files in place.
	debian := filepath.Join(pkgdir, "debian")
	build.Render("build/deb.rules", filepath.Join(debian, "rules"), 0755, meta)
	build.Render("build/deb.changelog", filepath.Join(debian, "changelog"), 0644, meta)
	build.Render("build/deb.control", filepath.Join(debian, "control"), 0644, meta)
	build.Render("build/deb.copyright", filepath.Join(debian, "copyright"), 0644, meta)
	build.RenderString("8\n", filepath.Join(debian, "compat"), 0644, meta)
	build.RenderString("3.0 (native)\n", filepath.Join(debian, "source/format"), 0644, meta)
	for _, exe := range meta.Executables {
		install := filepath.Join(debian, meta.ExeName(exe)+".install")
		docs := filepath.Join(debian, meta.ExeName(exe)+".docs")
		build.Render("build/deb.install", install, 0644, exe)
		build.Render("build/deb.docs", docs, 0644, exe)
	}

	return pkgdir
}

// Windows installer

func doWindowsInstaller(cmdline []string) {
	// Parse the flags and make skip installer generation on PRs
	var (
		arch    = flag.String("arch", runtime.GOARCH, "Architecture for cross build packaging")
		signer  = flag.String("signer", "", `Environment variable holding the signing key (e.g. WINDOWS_SIGNING_KEY)`)
		upload  = flag.String("upload", "", `Destination to upload the archives (usually "gethstore/builds")`)
		workdir = flag.String("workdir", "", `Output directory for packages (uses temp dir if unset)`)
	)
	flag.CommandLine.Parse(cmdline)
	*workdir = makeWorkdir(*workdir)
	env := build.Env()
	maybeSkipArchive(env)

	// Aggregate binaries that are included in the installer
	var (
		devTools []string
		allTools []string
		gethTool string
	)
	for _, file := range allToolsArchiveFiles {
		if file == "COPYING" { // license, copied later
			continue
		}
		allTools = append(allTools, filepath.Base(file))
		if filepath.Base(file) == "geth.exe" {
			gethTool = file
		} else {
			devTools = append(devTools, file)
		}
	}

	// Render NSIS scripts: Installer NSIS contains two installer sections,
	// first section contains the geth binary, second section holds the dev tools.
	templateData := map[string]interface{}{
		"License":  "COPYING",
		"Geth":     gethTool,
		"DevTools": devTools,
	}
	build.Render("build/nsis.geth.nsi", filepath.Join(*workdir, "geth.nsi"), 0644, nil)
	build.Render("build/nsis.install.nsh", filepath.Join(*workdir, "install.nsh"), 0644, templateData)
	build.Render("build/nsis.uninstall.nsh", filepath.Join(*workdir, "uninstall.nsh"), 0644, allTools)
	build.Render("build/nsis.pathupdate.nsh", filepath.Join(*workdir, "PathUpdate.nsh"), 0644, nil)
	build.Render("build/nsis.envvarupdate.nsh", filepath.Join(*workdir, "EnvVarUpdate.nsh"), 0644, nil)
	build.CopyFile(filepath.Join(*workdir, "SimpleFC.dll"), "build/nsis.simplefc.dll", 0755)
	build.CopyFile(filepath.Join(*workdir, "COPYING"), "COPYING", 0755)

	// Build the installer. This assumes that all the needed files have been previously
	// built (don't mix building and packaging to keep cross compilation complexity to a
	// minimum).
	version := strings.Split(build.VERSION(), ".")
	if env.Commit != "" {
		version[2] += "-" + env.Commit[:8]
	}
	installer, _ := filepath.Abs("geth-" + archiveBasename(*arch, env) + ".exe")
	build.MustRunCommand("makensis.exe",
		"/DOUTPUTFILE="+installer,
		"/DMAJORVERSION="+version[0],
		"/DMINORVERSION="+version[1],
		"/DBUILDVERSION="+version[2],
		"/DARCH="+*arch,
		filepath.Join(*workdir, "geth.nsi"),
	)

	// Sign and publish installer.
	if err := archiveUpload(installer, *upload, *signer); err != nil {
		log.Fatal(err)
	}
}

// Android archives

func doAndroidArchive(cmdline []string) {
	var (
		local  = flag.Bool("local", false, `Flag whether we're only doing a local build (skip Maven artifacts)`)
		signer = flag.String("signer", "", `Environment variable holding the signing key (e.g. ANDROID_SIGNING_KEY)`)
		deploy = flag.String("deploy", "", `Destination to deploy the archive (usually "https://oss.sonatype.org")`)
		upload = flag.String("upload", "", `Destination to upload the archive (usually "gethstore/builds")`)
	)
	flag.CommandLine.Parse(cmdline)
	env := build.Env()

	// Sanity check that the SDK and NDK are installed and set
	if os.Getenv("ANDROID_HOME") == "" {
		log.Fatal("Please ensure ANDROID_HOME points to your Android SDK")
	}
	if os.Getenv("ANDROID_NDK") == "" {
		log.Fatal("Please ensure ANDROID_NDK points to your Android NDK")
	}
	// Build the Android archive and Maven resources
	build.MustRun(goTool("get", "golang.org/x/mobile/cmd/gomobile", "golang.org/x/mobile/cmd/gobind"))
	build.MustRun(gomobileTool("init", "--ndk", os.Getenv("ANDROID_NDK")))
	build.MustRun(gomobileTool("bind", "-ldflags", "-s -w", "--target", "android", "--javapkg", "org.ethereum", "-v", "github.com/ethereum/go-ethereum/mobile"))

	if *local {
		// If we're building locally, copy bundle to build dir and skip Maven
		os.Rename("geth.aar", filepath.Join(GOBIN, "geth.aar"))
		return
	}
	meta := newMavenMetadata(env)
	build.Render("build/mvn.pom", meta.Package+".pom", 0755, meta)

	// Skip Maven deploy and Azure upload for PR builds
	maybeSkipArchive(env)

	// Sign and upload the archive to Azure
	archive := "geth-" + archiveBasename("android", env) + ".aar"
	os.Rename("geth.aar", archive)

	if err := archiveUpload(archive, *upload, *signer); err != nil {
		log.Fatal(err)
	}
	// Sign and upload all the artifacts to Maven Central
	os.Rename(archive, meta.Package+".aar")
	if *signer != "" && *deploy != "" {
		// Import the signing key into the local GPG instance
		b64key := os.Getenv(*signer)
		key, err := base64.StdEncoding.DecodeString(b64key)
		if err != nil {
			log.Fatalf("invalid base64 %s", *signer)
		}
		gpg := exec.Command("gpg", "--import")
		gpg.Stdin = bytes.NewReader(key)
		build.MustRun(gpg)

		keyID, err := build.PGPKeyID(string(key))
		if err != nil {
			log.Fatal(err)
		}
		// Upload the artifacts to Sonatype and/or Maven Central
		repo := *deploy + "/service/local/staging/deploy/maven2"
		if meta.Develop {
			repo = *deploy + "/content/repositories/snapshots"
		}
		build.MustRunCommand("mvn", "gpg:sign-and-deploy-file", "-e", "-X",
			"-settings=build/mvn.settings", "-Durl="+repo, "-DrepositoryId=ossrh",
			"-Dgpg.keyname="+keyID,
			"-DpomFile="+meta.Package+".pom", "-Dfile="+meta.Package+".aar")
	}
}

func gomobileTool(subcmd string, args ...string) *exec.Cmd {
	cmd := exec.Command(filepath.Join(GOBIN, "gomobile"), subcmd)
	cmd.Args = append(cmd.Args, args...)
	cmd.Env = []string{
		"GOPATH=" + build.GOPATH(),
		"PATH=" + GOBIN + string(os.PathListSeparator) + os.Getenv("PATH"),
	}
	for _, e := range os.Environ() {
		if strings.HasPrefix(e, "GOPATH=") || strings.HasPrefix(e, "PATH=") {
			continue
		}
		cmd.Env = append(cmd.Env, e)
	}
	return cmd
}

type mavenMetadata struct {
	Version      string
	Package      string
	Develop      bool
	Contributors []mavenContributor
}

type mavenContributor struct {
	Name  string
	Email string
}

func newMavenMetadata(env build.Environment) mavenMetadata {
	// Collect the list of authors from the repo root
	contribs := []mavenContributor{}
	if authors, err := os.Open("AUTHORS"); err == nil {
		defer authors.Close()

		scanner := bufio.NewScanner(authors)
		for scanner.Scan() {
			// Skip any whitespace from the authors list
			line := strings.TrimSpace(scanner.Text())
			if line == "" || line[0] == '#' {
				continue
			}
			// Split the author and insert as a contributor
			re := regexp.MustCompile("([^<]+) <(.+)>")
			parts := re.FindStringSubmatch(line)
			if len(parts) == 3 {
				contribs = append(contribs, mavenContributor{Name: parts[1], Email: parts[2]})
			}
		}
	}
	// Render the version and package strings
	version := build.VERSION()
	if isUnstableBuild(env) {
		version += "-SNAPSHOT"
	}
	return mavenMetadata{
		Version:      version,
		Package:      "geth-" + version,
		Develop:      isUnstableBuild(env),
		Contributors: contribs,
	}
}

// XCode frameworks

func doXCodeFramework(cmdline []string) {
	var (
		local  = flag.Bool("local", false, `Flag whether we're only doing a local build (skip Maven artifacts)`)
		signer = flag.String("signer", "", `Environment variable holding the signing key (e.g. IOS_SIGNING_KEY)`)
		deploy = flag.String("deploy", "", `Destination to deploy the archive (usually "trunk")`)
		upload = flag.String("upload", "", `Destination to upload the archives (usually "gethstore/builds")`)
	)
	flag.CommandLine.Parse(cmdline)
	env := build.Env()

	// Build the iOS XCode framework
	build.MustRun(goTool("get", "golang.org/x/mobile/cmd/gomobile", "golang.org/x/mobile/cmd/gobind"))
	build.MustRun(gomobileTool("init"))
	bind := gomobileTool("bind", "-ldflags", "-s -w", "--target", "ios", "--tags", "ios", "-v", "github.com/ethereum/go-ethereum/mobile")

	if *local {
		// If we're building locally, use the build folder and stop afterwards
		bind.Dir, _ = filepath.Abs(GOBIN)
		build.MustRun(bind)
		return
	}
	archive := "geth-" + archiveBasename("ios", env)
	if err := os.Mkdir(archive, os.ModePerm); err != nil {
		log.Fatal(err)
	}
	bind.Dir, _ = filepath.Abs(archive)
	build.MustRun(bind)
	build.MustRunCommand("tar", "-zcvf", archive+".tar.gz", archive)

	// Skip CocoaPods deploy and Azure upload for PR builds
	maybeSkipArchive(env)

	// Sign and upload the framework to Azure
	if err := archiveUpload(archive+".tar.gz", *upload, *signer); err != nil {
		log.Fatal(err)
	}
	// Prepare and upload a PodSpec to CocoaPods
	if *deploy != "" {
		meta := newPodMetadata(env, archive)
		build.Render("build/pod.podspec", "Geth.podspec", 0755, meta)
		build.MustRunCommand("pod", *deploy, "push", "Geth.podspec", "--allow-warnings", "--verbose")
	}
}

type podMetadata struct {
	Version      string
	Commit       string
	Archive      string
	Contributors []podContributor
}

type podContributor struct {
	Name  string
	Email string
}

func newPodMetadata(env build.Environment, archive string) podMetadata {
	// Collect the list of authors from the repo root
	contribs := []podContributor{}
	if authors, err := os.Open("AUTHORS"); err == nil {
		defer authors.Close()

		scanner := bufio.NewScanner(authors)
		for scanner.Scan() {
			// Skip any whitespace from the authors list
			line := strings.TrimSpace(scanner.Text())
			if line == "" || line[0] == '#' {
				continue
			}
			// Split the author and insert as a contributor
			re := regexp.MustCompile("([^<]+) <(.+)>")
			parts := re.FindStringSubmatch(line)
			if len(parts) == 3 {
				contribs = append(contribs, podContributor{Name: parts[1], Email: parts[2]})
			}
		}
	}
	version := build.VERSION()
	if isUnstableBuild(env) {
		version += "-unstable." + env.Buildnum
	}
	return podMetadata{
		Archive:      archive,
		Version:      version,
		Commit:       env.Commit,
		Contributors: contribs,
	}
}

// Cross compilation

func doXgo(cmdline []string) {
	var (
		alltools = flag.Bool("alltools", false, `Flag whether we're building all known tools, or only on in particular`)
	)
	flag.CommandLine.Parse(cmdline)
	env := build.Env()

	// Make sure xgo is available for cross compilation
	gogetxgo := goTool("get", "github.com/karalabe/xgo")
	build.MustRun(gogetxgo)

	// If all tools building is requested, build everything the builder wants
	args := append(buildFlags(env), flag.Args()...)

	if *alltools {
		args = append(args, []string{"--dest", GOBIN}...)
		for _, res := range allToolsArchiveFiles {
			if strings.HasPrefix(res, GOBIN) {
				// Binary tool found, cross build it explicitly
				args = append(args, "./"+filepath.Join("cmd", filepath.Base(res)))
				xgo := xgoTool(args)
				build.MustRun(xgo)
				args = args[:len(args)-1]
			}
		}
		return
	}
	// Otherwise xxecute the explicit cross compilation
	path := args[len(args)-1]
	args = append(args[:len(args)-1], []string{"--dest", GOBIN, path}...)

	xgo := xgoTool(args)
	build.MustRun(xgo)
}

func xgoTool(args []string) *exec.Cmd {
	cmd := exec.Command(filepath.Join(GOBIN, "xgo"), args...)
	cmd.Env = []string{
		"GOPATH=" + build.GOPATH(),
		"GOBIN=" + GOBIN,
	}
	for _, e := range os.Environ() {
		if strings.HasPrefix(e, "GOPATH=") || strings.HasPrefix(e, "GOBIN=") {
			continue
		}
		cmd.Env = append(cmd.Env, e)
	}
	return cmd
}

// Binary distribution cleanups

func doPurge(cmdline []string) {
	var (
		store = flag.String("store", "", `Destination from where to purge archives (usually "gethstore/builds")`)
		limit = flag.Int("days", 30, `Age threshold above which to delete unstalbe archives`)
	)
	flag.CommandLine.Parse(cmdline)

	if env := build.Env(); !env.IsCronJob {
		log.Printf("skipping because not a cron job")
		os.Exit(0)
	}
	// Create the azure authentication and list the current archives
	auth := build.AzureBlobstoreConfig{
		Account:   strings.Split(*store, "/")[0],
		Token:     os.Getenv("AZURE_BLOBSTORE_TOKEN"),
		Container: strings.SplitN(*store, "/", 2)[1],
	}
	blobs, err := build.AzureBlobstoreList(auth)
	if err != nil {
		log.Fatal(err)
	}
	// Iterate over the blobs, collect and sort all unstable builds
	for i := 0; i < len(blobs); i++ {
		if !strings.Contains(blobs[i].Name, "unstable") {
			blobs = append(blobs[:i], blobs[i+1:]...)
			i--
		}
	}
	for i := 0; i < len(blobs); i++ {
		for j := i + 1; j < len(blobs); j++ {
			iTime, err := time.Parse(time.RFC1123, blobs[i].Properties.LastModified)
			if err != nil {
				log.Fatal(err)
			}
			jTime, err := time.Parse(time.RFC1123, blobs[j].Properties.LastModified)
			if err != nil {
				log.Fatal(err)
			}
			if iTime.After(jTime) {
				blobs[i], blobs[j] = blobs[j], blobs[i]
			}
		}
	}
	// Filter out all archives more recent that the given threshold
	for i, blob := range blobs {
		timestamp, _ := time.Parse(time.RFC1123, blob.Properties.LastModified)
		if time.Since(timestamp) < time.Duration(*limit)*24*time.Hour {
			blobs = blobs[:i]
			break
		}
	}
	// Delete all marked as such and return
	if err := build.AzureBlobstoreDelete(auth, blobs); err != nil {
		log.Fatal(err)
	}
}<|MERGE_RESOLUTION|>--- conflicted
+++ resolved
@@ -182,15 +182,6 @@
 	// Check Go version. People regularly open issues about compilation
 	// failure with outdated Go. This should save them the trouble.
 	if !strings.Contains(runtime.Version(), "devel") {
-<<<<<<< HEAD
-		// Figure out the minor version number since we can't textually compare (1.10 < 1.7)
-		var minor int
-		fmt.Sscanf(strings.TrimPrefix(runtime.Version(), "go1."), "%d", &minor)
-
-		if minor < 7 {
-			log.Println("You have Go version", runtime.Version())
-			log.Println("go-ethereum requires at least Go version 1.7 and cannot")
-=======
 		// Figure out the minor version number since we can't textually compare (1.10 < 1.9)
 		var minor int
 		fmt.Sscanf(strings.TrimPrefix(runtime.Version(), "go1."), "%d", &minor)
@@ -198,7 +189,6 @@
 		if minor < 9 {
 			log.Println("You have Go version", runtime.Version())
 			log.Println("go-ethereum requires at least Go version 1.9 and cannot")
->>>>>>> 047167a1
 			log.Println("be compiled with an earlier version. Please upgrade your Go installation.")
 			os.Exit(1)
 		}
@@ -270,26 +260,8 @@
 	return goToolArch(runtime.GOARCH, os.Getenv("CC"), subcmd, args...)
 }
 
-<<<<<<< HEAD
-func goToolArch(arch string, subcmd string, args ...string) *exec.Cmd {
-	gocmd := filepath.Join(runtime.GOROOT(), "bin", "go")
-	cmd := exec.Command(gocmd, subcmd)
-	cmd.Args = append(cmd.Args, args...)
-
-	if subcmd == "build" || subcmd == "install" || subcmd == "test" {
-		// Go CGO has a Windows linker error prior to 1.8 (https://github.com/golang/go/issues/8756).
-		// Work around issue by allowing multiple definitions for <1.8 builds.
-		var minor int
-		fmt.Sscanf(strings.TrimPrefix(runtime.Version(), "go1."), "%d", &minor)
-
-		if runtime.GOOS == "windows" && minor < 8 {
-			cmd.Args = append(cmd.Args, []string{"-ldflags", "-extldflags -Wl,--allow-multiple-definition"}...)
-		}
-	}
-=======
 func goToolArch(arch string, cc string, subcmd string, args ...string) *exec.Cmd {
 	cmd := build.GoTool(subcmd, args...)
->>>>>>> 047167a1
 	cmd.Env = []string{"GOPATH=" + build.GOPATH()}
 	if arch == "" || arch == runtime.GOARCH {
 		cmd.Env = append(cmd.Env, "GOBIN="+GOBIN)
