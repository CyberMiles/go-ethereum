--- conflicted
+++ resolved
@@ -24,7 +24,6 @@
 
 // Various big integer limit values.
 var (
-<<<<<<< HEAD
 	tt255          = BigPow(2, 255)
 	tt256          = BigPow(2, 256)
 	tt256m1        = new(big.Int).Sub(tt256, big.NewInt(1))
@@ -34,14 +33,6 @@
 	U256UpperBound = new(big.Int).Add(big.NewInt(-1), BigPow(2, 256)) // 2^256-1
 	S256UpperBound = new(big.Int).Add(big.NewInt(-1), BigPow(2, 255)) // 2^255-1
 	S256LowerBound = new(big.Int).Sub(big.NewInt(0), BigPow(2, 255))  // -2^255
-=======
-	tt255     = BigPow(2, 255)
-	tt256     = BigPow(2, 256)
-	tt256m1   = new(big.Int).Sub(tt256, big.NewInt(1))
-	tt63      = BigPow(2, 63)
-	MaxBig256 = new(big.Int).Set(tt256m1)
-	MaxBig63  = new(big.Int).Sub(tt63, big.NewInt(1))
->>>>>>> 047167a1
 )
 
 const (
