--- conflicted
+++ resolved
@@ -35,11 +35,7 @@
 	"github.com/ethereum/go-ethereum/core/state"
 	"github.com/ethereum/go-ethereum/core/types"
 	"github.com/ethereum/go-ethereum/core/vm"
-<<<<<<< HEAD
 	"github.com/ethereum/go-ethereum/core/vm/umbrella"
-	"github.com/ethereum/go-ethereum/crypto"
-=======
->>>>>>> e76047e9
 	"github.com/ethereum/go-ethereum/ethdb"
 	"github.com/ethereum/go-ethereum/event"
 	"github.com/ethereum/go-ethereum/log"
@@ -168,19 +164,12 @@
 	procInterrupt int32          // interrupt signaler for block processing
 	wg            sync.WaitGroup // chain processing wait group for shutting down
 
-<<<<<<< HEAD
-	engine    consensus.Engine
-	processor Processor // block processor interface
-	validator Validator // block and state validator interface
-	vmConfig  vm.Config
-	umbrella  umbrella.Umbrella // travis database interface
-=======
 	engine     consensus.Engine
 	validator  Validator  // Block and state validator interface
 	prefetcher Prefetcher // Block state prefetcher interface
 	processor  Processor  // Block transaction processor interface
 	vmConfig   vm.Config
->>>>>>> e76047e9
+	umbrella   umbrella.Umbrella // travis database interface
 
 	badBlocks       *lru.Cache                     // Bad block cache
 	shouldPreserve  func(*types.Block) bool        // Function used to determine whether should preserve the given block.
