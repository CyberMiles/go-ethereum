// Copyright 2014 The go-ethereum Authors
// This file is part of the go-ethereum library.
//
// The go-ethereum library is free software: you can redistribute it and/or modify
// it under the terms of the GNU Lesser General Public License as published by
// the Free Software Foundation, either version 3 of the License, or
// (at your option) any later version.
//
// The go-ethereum library is distributed in the hope that it will be useful,
// but WITHOUT ANY WARRANTY; without even the implied warranty of
// MERCHANTABILITY or FITNESS FOR A PARTICULAR PURPOSE. See the
// GNU Lesser General Public License for more details.
//
// You should have received a copy of the GNU Lesser General Public License
// along with the go-ethereum library. If not, see <http://www.gnu.org/licenses/>.

package core

import (
	"errors"
	"fmt"
	"math"
	"math/big"
	"sort"
	"sync"
	"time"

	"github.com/ethereum/go-ethereum/common"
	"github.com/ethereum/go-ethereum/core/state"
	"github.com/ethereum/go-ethereum/core/types"
	"github.com/ethereum/go-ethereum/event"
	"github.com/ethereum/go-ethereum/log"
	"github.com/ethereum/go-ethereum/metrics"
	"github.com/ethereum/go-ethereum/params"
	"gopkg.in/karalabe/cookiejar.v2/collections/prque"
)

const (
	// chainHeadChanSize is the size of channel listening to ChainHeadEvent.
	chainHeadChanSize = 10
)

var (
	// ErrInvalidSender is returned if the transaction contains an invalid signature.
	ErrInvalidSender = errors.New("invalid sender")

	// ErrNonceTooLow is returned if the nonce of a transaction is lower than the
	// one present in the local chain.
	ErrNonceTooLow = errors.New("nonce too low")

	// ErrUnderpriced is returned if a transaction's gas price is below the minimum
	// configured for the transaction pool.
	ErrUnderpriced = errors.New("transaction underpriced")

	// ErrReplaceUnderpriced is returned if a transaction is attempted to be replaced
	// with a different one without the required price bump.
	ErrReplaceUnderpriced = errors.New("replacement transaction underpriced")

	// ErrInsufficientFunds is returned if the total cost of executing a transaction
	// is higher than the balance of the user's account.
	ErrInsufficientFunds = errors.New("insufficient funds for gas * price + value")

	// ErrIntrinsicGas is returned if the transaction is specified to use less gas
	// than required to start the invocation.
	ErrIntrinsicGas = errors.New("intrinsic gas too low")

	// ErrGasLimit is returned if a transaction's requested gas limit exceeds the
	// maximum allowance of the current block.
	ErrGasLimit = errors.New("exceeds block gas limit")

	// ErrNegativeValue is a sanity error to ensure noone is able to specify a
	// transaction with a negative value.
	ErrNegativeValue = errors.New("negative value")

	// ErrOversizedData is returned if the input data of a transaction is greater
	// than some meaningful limit a user might use. This is not a consensus error
	// making the transaction invalid, rather a DOS protection.
	ErrOversizedData = errors.New("oversized data")
)

var (
	evictionInterval    = time.Minute     // Time interval to check for evictable transactions
	statsReportInterval = 8 * time.Second // Time interval to report transaction pool stats
)

var (
	// Metrics for the pending pool
	pendingDiscardCounter   = metrics.NewRegisteredCounter("txpool/pending/discard", nil)
	pendingReplaceCounter   = metrics.NewRegisteredCounter("txpool/pending/replace", nil)
	pendingRateLimitCounter = metrics.NewRegisteredCounter("txpool/pending/ratelimit", nil) // Dropped due to rate limiting
	pendingNofundsCounter   = metrics.NewRegisteredCounter("txpool/pending/nofunds", nil)   // Dropped due to out-of-funds

	// Metrics for the queued pool
	queuedDiscardCounter   = metrics.NewRegisteredCounter("txpool/queued/discard", nil)
	queuedReplaceCounter   = metrics.NewRegisteredCounter("txpool/queued/replace", nil)
	queuedRateLimitCounter = metrics.NewRegisteredCounter("txpool/queued/ratelimit", nil) // Dropped due to rate limiting
	queuedNofundsCounter   = metrics.NewRegisteredCounter("txpool/queued/nofunds", nil)   // Dropped due to out-of-funds

	// General tx metrics
	invalidTxCounter     = metrics.NewRegisteredCounter("txpool/invalid", nil)
	underpricedTxCounter = metrics.NewRegisteredCounter("txpool/underpriced", nil)
)

// TxStatus is the current status of a transaction as seen by the pool.
type TxStatus uint

const (
	TxStatusUnknown TxStatus = iota
	TxStatusQueued
	TxStatusPending
	TxStatusIncluded
)

// blockChain provides the state of blockchain and current gas limit to do
// some pre checks in tx pool and event subscribers.
type blockChain interface {
	CurrentBlock() *types.Block
	GetBlock(hash common.Hash, number uint64) *types.Block
	StateAt(root common.Hash) (*state.StateDB, error)

	SubscribeChainHeadEvent(ch chan<- ChainHeadEvent) event.Subscription
}

// TxPoolConfig are the configuration parameters of the transaction pool.
type TxPoolConfig struct {
	NoLocals  bool          // Whether local transaction handling should be disabled
	Journal   string        // Journal of local transactions to survive node restarts
	Rejournal time.Duration // Time interval to regenerate the local transaction journal

	PriceLimit uint64 // Minimum gas price to enforce for acceptance into the pool
	PriceBump  uint64 // Minimum price bump percentage to replace an already existing transaction (nonce)

	AccountSlots uint64 // Minimum number of executable transaction slots guaranteed per account
	GlobalSlots  uint64 // Maximum number of executable transaction slots for all accounts
	AccountQueue uint64 // Maximum number of non-executable transaction slots permitted per account
	GlobalQueue  uint64 // Maximum number of non-executable transaction slots for all accounts

	Lifetime time.Duration // Maximum amount of time non-executable transaction are queued
}

// DefaultTxPoolConfig contains the default configurations for the transaction
// pool.
var DefaultTxPoolConfig = TxPoolConfig{
	Journal:   "transactions.rlp",
	Rejournal: time.Hour,

	PriceLimit: 1,
	PriceBump:  10,

	AccountSlots: 16,
	GlobalSlots:  4096,
	AccountQueue: 64,
	GlobalQueue:  1024,

	Lifetime: 3 * time.Hour,
}

// sanitize checks the provided user configurations and changes anything that's
// unreasonable or unworkable.
func (config *TxPoolConfig) sanitize() TxPoolConfig {
	conf := *config
	if conf.Rejournal < time.Second {
		log.Warn("Sanitizing invalid txpool journal time", "provided", conf.Rejournal, "updated", time.Second)
		conf.Rejournal = time.Second
	}
	if conf.PriceLimit < 1 {
		log.Warn("Sanitizing invalid txpool price limit", "provided", conf.PriceLimit, "updated", DefaultTxPoolConfig.PriceLimit)
		conf.PriceLimit = DefaultTxPoolConfig.PriceLimit
	}
	if conf.PriceBump < 1 {
		log.Warn("Sanitizing invalid txpool price bump", "provided", conf.PriceBump, "updated", DefaultTxPoolConfig.PriceBump)
		conf.PriceBump = DefaultTxPoolConfig.PriceBump
	}
	return conf
}

// TxPool contains all currently known transactions. Transactions
// enter the pool when they are received from the network or submitted
// locally. They exit the pool when they are included in the blockchain.
//
// The pool separates processable transactions (which can be applied to the
// current state) and future transactions. Transactions move between those
// two states over time as they are received and processed.
type TxPool struct {
	config       TxPoolConfig
	chainconfig  *params.ChainConfig
	chain        blockChain
	gasPrice     *big.Int
	txFeed       event.Feed
	scope        event.SubscriptionScope
	chainHeadCh  chan ChainHeadEvent
	chainHeadSub event.Subscription
	signer       types.Signer
	mu           sync.RWMutex

	currentState  *state.StateDB      // Current state in the blockchain head
	pendingState  *state.ManagedState // Pending state tracking virtual nonces
	currentMaxGas uint64              // Current gas limit for transaction caps

	locals  *accountSet // Set of local transaction to exempt from eviction rules
	journal *txJournal  // Journal of local transaction to back up to disk

	pending map[common.Address]*txList   // All currently processable transactions
	queue   map[common.Address]*txList   // Queued but non-processable transactions
	beats   map[common.Address]time.Time // Last heartbeat from each known account
	all     *txLookup                    // All transactions to allow lookups
	priced  *txPricedList                // All transactions sorted by price

	wg sync.WaitGroup // for shutdown sync

	homestead bool
}

// NewTxPool creates a new transaction pool to gather, sort and filter inbound
// transactions from the network.
func NewTxPool(config TxPoolConfig, chainconfig *params.ChainConfig, chain blockChain) *TxPool {
	// Sanitize the input to ensure no vulnerable gas prices are set
	config = (&config).sanitize()

	// Create the transaction pool with its initial settings
	pool := &TxPool{
		config:      config,
		chainconfig: chainconfig,
		chain:       chain,
		signer:      types.NewEIP155Signer(chainconfig.ChainID),
		pending:     make(map[common.Address]*txList),
		queue:       make(map[common.Address]*txList),
		beats:       make(map[common.Address]time.Time),
		all:         newTxLookup(),
		chainHeadCh: make(chan ChainHeadEvent, chainHeadChanSize),
		gasPrice:    new(big.Int).SetUint64(config.PriceLimit),
	}
	pool.locals = newAccountSet(pool.signer)
	pool.priced = newTxPricedList(pool.all)
	pool.reset(nil, chain.CurrentBlock().Header())

	// If local transactions and journaling is enabled, load from disk
	if !config.NoLocals && config.Journal != "" {
		pool.journal = newTxJournal(config.Journal)

		if err := pool.journal.load(pool.AddLocals); err != nil {
			log.Warn("Failed to load transaction journal", "err", err)
		}
		if err := pool.journal.rotate(pool.local()); err != nil {
			log.Warn("Failed to rotate transaction journal", "err", err)
		}
	}
	// Subscribe events from blockchain
	pool.chainHeadSub = pool.chain.SubscribeChainHeadEvent(pool.chainHeadCh)

	// Start the event loop and return
	pool.wg.Add(1)
	go pool.loop()

	return pool
}

// loop is the transaction pool's main event loop, waiting for and reacting to
// outside blockchain events as well as for various reporting and transaction
// eviction events.
func (pool *TxPool) loop() {
	defer pool.wg.Done()

	// Start the stats reporting and transaction eviction tickers
	var prevPending, prevQueued, prevStales int

	report := time.NewTicker(statsReportInterval)
	defer report.Stop()

	evict := time.NewTicker(evictionInterval)
	defer evict.Stop()

	journal := time.NewTicker(pool.config.Rejournal)
	defer journal.Stop()

	// Track the previous head headers for transaction reorgs
	head := pool.chain.CurrentBlock()

	// Keep waiting for and reacting to the various events
	for {
		select {
		// Handle ChainHeadEvent
		case ev := <-pool.chainHeadCh:
			if ev.Block != nil {
				pool.mu.Lock()
				if pool.chainconfig.IsHomestead(ev.Block.Number()) {
					pool.homestead = true
				}
				pool.reset(head.Header(), ev.Block.Header())
				head = ev.Block

				pool.mu.Unlock()
			}
		// Be unsubscribed due to system stopped
		case <-pool.chainHeadSub.Err():
			return

		// Handle stats reporting ticks
		case <-report.C:
			pool.mu.RLock()
			pending, queued := pool.stats()
			stales := pool.priced.stales
			pool.mu.RUnlock()

			if pending != prevPending || queued != prevQueued || stales != prevStales {
				log.Debug("Transaction pool status report", "executable", pending, "queued", queued, "stales", stales)
				prevPending, prevQueued, prevStales = pending, queued, stales
			}

		// Handle inactive account transaction eviction
		case <-evict.C:
			pool.mu.Lock()
			for addr := range pool.queue {
				// Skip local transactions from the eviction mechanism
				if pool.locals.contains(addr) {
					continue
				}
				// Any non-locals old enough should be removed
				if time.Since(pool.beats[addr]) > pool.config.Lifetime {
					for _, tx := range pool.queue[addr].Flatten() {
						pool.removeTx(tx.Hash(), true)
					}
				}
			}
			pool.mu.Unlock()

		// Handle local transaction journal rotation
		case <-journal.C:
			if pool.journal != nil {
				pool.mu.Lock()
				if err := pool.journal.rotate(pool.local()); err != nil {
					log.Warn("Failed to rotate local tx journal", "err", err)
				}
				pool.mu.Unlock()
			}
		}
	}
}

// lockedReset is a wrapper around reset to allow calling it in a thread safe
// manner. This method is only ever used in the tester!
func (pool *TxPool) lockedReset(oldHead, newHead *types.Header) {
	pool.mu.Lock()
	defer pool.mu.Unlock()

	pool.reset(oldHead, newHead)
}

// reset retrieves the current state of the blockchain and ensures the content
// of the transaction pool is valid with regard to the chain state.
func (pool *TxPool) reset(oldHead, newHead *types.Header) {
	// If we're reorging an old state, reinject all dropped transactions
	var reinject types.Transactions

	if oldHead != nil && oldHead.Hash() != newHead.ParentHash {
		// If the reorg is too deep, avoid doing it (will happen during fast sync)
		oldNum := oldHead.Number.Uint64()
		newNum := newHead.Number.Uint64()

		if depth := uint64(math.Abs(float64(oldNum) - float64(newNum))); depth > 64 {
			log.Debug("Skipping deep transaction reorg", "depth", depth)
		} else {
			// Reorg seems shallow enough to pull in all transactions into memory
			var discarded, included types.Transactions

			var (
				rem = pool.chain.GetBlock(oldHead.Hash(), oldHead.Number.Uint64())
				add = pool.chain.GetBlock(newHead.Hash(), newHead.Number.Uint64())
			)
			for rem.NumberU64() > add.NumberU64() {
				discarded = append(discarded, rem.Transactions()...)
				if rem = pool.chain.GetBlock(rem.ParentHash(), rem.NumberU64()-1); rem == nil {
					log.Error("Unrooted old chain seen by tx pool", "block", oldHead.Number, "hash", oldHead.Hash())
					return
				}
			}
			for add.NumberU64() > rem.NumberU64() {
				included = append(included, add.Transactions()...)
				if add = pool.chain.GetBlock(add.ParentHash(), add.NumberU64()-1); add == nil {
					log.Error("Unrooted new chain seen by tx pool", "block", newHead.Number, "hash", newHead.Hash())
					return
				}
			}
			for rem.Hash() != add.Hash() {
				discarded = append(discarded, rem.Transactions()...)
				if rem = pool.chain.GetBlock(rem.ParentHash(), rem.NumberU64()-1); rem == nil {
					log.Error("Unrooted old chain seen by tx pool", "block", oldHead.Number, "hash", oldHead.Hash())
					return
				}
				included = append(included, add.Transactions()...)
				if add = pool.chain.GetBlock(add.ParentHash(), add.NumberU64()-1); add == nil {
					log.Error("Unrooted new chain seen by tx pool", "block", newHead.Number, "hash", newHead.Hash())
					return
				}
			}
			reinject = types.TxDifference(discarded, included)
		}
	}
	// Initialize the internal state to the current head
	if newHead == nil {
		newHead = pool.chain.CurrentBlock().Header() // Special case during testing
	}
	statedb, err := pool.chain.StateAt(newHead.Root)
	if err != nil {
		log.Error("Failed to reset txpool state", "err", err)
		return
	}
	pool.currentState = statedb
	pool.pendingState = state.ManageState(statedb)
	pool.currentMaxGas = newHead.GasLimit

	// Inject any transactions discarded due to reorgs
	log.Debug("Reinjecting stale transactions", "count", len(reinject))
	senderCacher.recover(pool.signer, reinject)
	pool.addTxsLocked(reinject, false)

	// validate the pool of pending transactions, this will remove
	// any transactions that have been included in the block or
	// have been invalidated because of another transaction (e.g.
	// higher gas price)
	pool.demoteUnexecutables()

	// Update all accounts to the latest known pending nonce
	for addr, list := range pool.pending {
		txs := list.Flatten() // Heavy but will be cached and is needed by the miner anyway
		pool.pendingState.SetNonce(addr, txs[len(txs)-1].Nonce()+1)
	}
	// Check the queue and move transactions over to the pending if possible
	// or remove those that have become invalid
	pool.promoteExecutables(nil)
}

// Stop terminates the transaction pool.
func (pool *TxPool) Stop() {
	// Unsubscribe all subscriptions registered from txpool
	pool.scope.Close()

	// Unsubscribe subscriptions registered from blockchain
	pool.chainHeadSub.Unsubscribe()
	pool.wg.Wait()

	if pool.journal != nil {
		pool.journal.close()
	}
	log.Info("Transaction pool stopped")
}

// SubscribeNewTxsEvent registers a subscription of NewTxsEvent and
// starts sending event to the given channel.
func (pool *TxPool) SubscribeNewTxsEvent(ch chan<- NewTxsEvent) event.Subscription {
	return pool.scope.Track(pool.txFeed.Subscribe(ch))
}

// GasPrice returns the current gas price enforced by the transaction pool.
func (pool *TxPool) GasPrice() *big.Int {
	pool.mu.RLock()
	defer pool.mu.RUnlock()

	return new(big.Int).Set(pool.gasPrice)
}

// SetGasPrice updates the minimum price required by the transaction pool for a
// new transaction, and drops all transactions below this threshold.
func (pool *TxPool) SetGasPrice(price *big.Int) {
	pool.mu.Lock()
	defer pool.mu.Unlock()

	pool.gasPrice = price
	for _, tx := range pool.priced.Cap(price, pool.locals) {
		pool.removeTx(tx.Hash(), false)
	}
	log.Info("Transaction pool price threshold updated", "price", price)
}

// State returns the virtual managed state of the transaction pool.
func (pool *TxPool) State() *state.ManagedState {
	pool.mu.RLock()
	defer pool.mu.RUnlock()

	return pool.pendingState
}

// Stats retrieves the current pool stats, namely the number of pending and the
// number of queued (non-executable) transactions.
func (pool *TxPool) Stats() (int, int) {
	pool.mu.RLock()
	defer pool.mu.RUnlock()

	return pool.stats()
}

// stats retrieves the current pool stats, namely the number of pending and the
// number of queued (non-executable) transactions.
func (pool *TxPool) stats() (int, int) {
	pending := 0
	for _, list := range pool.pending {
		pending += list.Len()
	}
	queued := 0
	for _, list := range pool.queue {
		queued += list.Len()
	}
	return pending, queued
}

// Content retrieves the data content of the transaction pool, returning all the
// pending as well as queued transactions, grouped by account and sorted by nonce.
func (pool *TxPool) Content() (map[common.Address]types.Transactions, map[common.Address]types.Transactions) {
	pool.mu.Lock()
	defer pool.mu.Unlock()

	pending := make(map[common.Address]types.Transactions)
	for addr, list := range pool.pending {
		pending[addr] = list.Flatten()
	}
	queued := make(map[common.Address]types.Transactions)
	for addr, list := range pool.queue {
		queued[addr] = list.Flatten()
	}
	return pending, queued
}

// Pending retrieves all currently processable transactions, groupped by origin
// account and sorted by nonce. The returned transaction set is a copy and can be
// freely modified by calling code.
func (pool *TxPool) Pending() (map[common.Address]types.Transactions, error) {
	pool.mu.Lock()
	defer pool.mu.Unlock()

	pending := make(map[common.Address]types.Transactions)
	for addr, list := range pool.pending {
		pending[addr] = list.Flatten()
	}
	return pending, nil
}

// local retrieves all currently known local transactions, groupped by origin
// account and sorted by nonce. The returned transaction set is a copy and can be
// freely modified by calling code.
func (pool *TxPool) local() map[common.Address]types.Transactions {
	txs := make(map[common.Address]types.Transactions)
	for addr := range pool.locals.accounts {
		if pending := pool.pending[addr]; pending != nil {
			txs[addr] = append(txs[addr], pending.Flatten()...)
		}
		if queued := pool.queue[addr]; queued != nil {
			txs[addr] = append(txs[addr], queued.Flatten()...)
		}
	}
	return txs
}

// validateTx checks whether a transaction is valid according to the consensus
// rules and adheres to some heuristic limits of the local node (price and size).
func (pool *TxPool) validateTx(tx *types.Transaction, local bool) error {
	// Heuristic limit, reject transactions over 32KB to prevent DOS attacks
	if tx.Size() > 32*1024 {
		return ErrOversizedData
	}
	// Transactions can't be negative. This may never happen using RLP decoded
	// transactions but may occur if you create a transaction using the RPC.
	if tx.Value().Sign() < 0 {
		return ErrNegativeValue
	}
	// Ensure the transaction doesn't exceed the current block limit gas.
	if pool.currentMaxGas < tx.Gas() {
		return ErrGasLimit
	}
	// Make sure the transaction is signed properly
	from, err := types.Sender(pool.signer, tx)
	if err != nil {
		return ErrInvalidSender
	}
	// Drop non-local transactions under our own minimal accepted gas price
	local = local || pool.locals.contains(from) // account may be local even if the transaction arrived from the network
	if !local && pool.gasPrice.Cmp(tx.GasPrice()) > 0 {
		return ErrUnderpriced
	}
	// Ensure the transaction adheres to nonce ordering
	if pool.currentState.GetNonce(from) > tx.Nonce() {
		return ErrNonceTooLow
	}
	// Transactor should have enough funds to cover the costs
	// cost == V + GP * GL
	if pool.currentState.GetBalance(from).Cmp(tx.Cost()) < 0 {
		return ErrInsufficientFunds
	}
	intrGas, err := IntrinsicGas(tx.Data(), tx.To() == nil, pool.homestead)
	if err != nil {
		return err
	}
	if tx.Gas() < intrGas {
		return ErrIntrinsicGas
	}
	return nil
}

// add validates a transaction and inserts it into the non-executable queue for
// later pending promotion and execution. If the transaction is a replacement for
// an already pending or queued one, it overwrites the previous and returns this
// so outer code doesn't uselessly call promote.
//
// If a newly added transaction is marked as local, its sending account will be
// whitelisted, preventing any associated transaction from being dropped out of
// the pool due to pricing constraints.
func (pool *TxPool) add(tx *types.Transaction, local bool) (bool, error) {
	// If the transaction is already known, discard it
	hash := tx.Hash()
	if pool.all.Get(hash) != nil {
		log.Trace("Discarding already known transaction", "hash", hash)
		return false, fmt.Errorf("known transaction: %x", hash)
	}
	// If the transaction fails basic validation, discard it
	if err := pool.validateTx(tx, local); err != nil {
		log.Trace("Discarding invalid transaction", "hash", hash, "err", err)
		invalidTxCounter.Inc(1)
		return false, err
	}
	// If the transaction pool is full, discard underpriced transactions
	if uint64(pool.all.Count()) >= pool.config.GlobalSlots+pool.config.GlobalQueue {
		// If the new transaction is underpriced, don't accept it
		if !local && pool.priced.Underpriced(tx, pool.locals) {
			log.Trace("Discarding underpriced transaction", "hash", hash, "price", tx.GasPrice())
			underpricedTxCounter.Inc(1)
			return false, ErrUnderpriced
		}
		// New transaction is better than our worse ones, make room for it
		drop := pool.priced.Discard(pool.all.Count()-int(pool.config.GlobalSlots+pool.config.GlobalQueue-1), pool.locals)
		for _, tx := range drop {
			log.Trace("Discarding freshly underpriced transaction", "hash", tx.Hash(), "price", tx.GasPrice())
			underpricedTxCounter.Inc(1)
			pool.removeTx(tx.Hash(), false)
		}
	}
	// If the transaction is replacing an already pending one, do directly
	from, _ := types.Sender(pool.signer, tx) // already validated
	if list := pool.pending[from]; list != nil && list.Overlaps(tx) {
		// Nonce already pending, check if required price bump is met
		inserted, old := list.Add(tx, pool.config.PriceBump)
		if !inserted {
			pendingDiscardCounter.Inc(1)
			return false, ErrReplaceUnderpriced
		}
		// New transaction is better, replace old one
		if old != nil {
			pool.all.Remove(old.Hash())
			pool.priced.Removed()
			pendingReplaceCounter.Inc(1)
		}
		pool.all.Add(tx)
		pool.priced.Put(tx)
		pool.journalTx(from, tx)

		log.Trace("Pooled new executable transaction", "hash", hash, "from", from, "to", tx.To())

		// We've directly injected a replacement transaction, notify subsystems
		go pool.txFeed.Send(NewTxsEvent{types.Transactions{tx}})

		return old != nil, nil
	}
	// New transaction isn't replacing a pending one, push into queue
	replace, err := pool.enqueueTx(hash, tx)
	if err != nil {
		return false, err
	}
	// Mark local addresses and journal local transactions
	if local {
		pool.locals.add(from)
	}
	pool.journalTx(from, tx)

	log.Trace("Pooled new future transaction", "hash", hash, "from", from, "to", tx.To())
	return replace, nil
}

// enqueueTx inserts a new transaction into the non-executable transaction queue.
//
// Note, this method assumes the pool lock is held!
func (pool *TxPool) enqueueTx(hash common.Hash, tx *types.Transaction) (bool, error) {
	// Try to insert the transaction into the future queue
	from, _ := types.Sender(pool.signer, tx) // already validated
	if pool.queue[from] == nil {
		pool.queue[from] = newTxList(false)
	}
	inserted, old := pool.queue[from].Add(tx, pool.config.PriceBump)
	if !inserted {
		// An older transaction was better, discard this
		queuedDiscardCounter.Inc(1)
		return false, ErrReplaceUnderpriced
	}
	// Discard any previous transaction and mark this
	if old != nil {
		pool.all.Remove(old.Hash())
		pool.priced.Removed()
		queuedReplaceCounter.Inc(1)
	}
	if pool.all.Get(hash) == nil {
		pool.all.Add(tx)
		pool.priced.Put(tx)
	}
	return old != nil, nil
}

// journalTx adds the specified transaction to the local disk journal if it is
// deemed to have been sent from a local account.
func (pool *TxPool) journalTx(from common.Address, tx *types.Transaction) {
	// Only journal if it's enabled and the transaction is local
	if pool.journal == nil || !pool.locals.contains(from) {
		return
	}
	if err := pool.journal.insert(tx); err != nil {
		log.Warn("Failed to journal local transaction", "err", err)
	}
}

// promoteTx adds a transaction to the pending (processable) list of transactions
// and returns whether it was inserted or an older was better.
//
// Note, this method assumes the pool lock is held!
func (pool *TxPool) promoteTx(addr common.Address, hash common.Hash, tx *types.Transaction) bool {
	// Try to insert the transaction into the pending queue
	if pool.pending[addr] == nil {
		pool.pending[addr] = newTxList(true)
	}
	list := pool.pending[addr]

	inserted, old := list.Add(tx, pool.config.PriceBump)
	if !inserted {
		// An older transaction was better, discard this
		pool.all.Remove(hash)
		pool.priced.Removed()

		pendingDiscardCounter.Inc(1)
		return false
	}
	// Otherwise discard any previous transaction and mark this
	if old != nil {
		pool.all.Remove(old.Hash())
		pool.priced.Removed()

		pendingReplaceCounter.Inc(1)
	}
	// Failsafe to work around direct pending inserts (tests)
	if pool.all.Get(hash) == nil {
		pool.all.Add(tx)
		pool.priced.Put(tx)
	}
	// Set the potentially new pending nonce and notify any subsystems of the new tx
	pool.beats[addr] = time.Now()
	pool.pendingState.SetNonce(addr, tx.Nonce()+1)
<<<<<<< HEAD
	pool.eventMux.Post(TxPreEvent{tx})
=======

	return true
>>>>>>> 047167a1
}

// AddLocal enqueues a single transaction into the pool if it is valid, marking
// the sender as a local one in the mean time, ensuring it goes around the local
// pricing constraints.
func (pool *TxPool) AddLocal(tx *types.Transaction) error {
	return pool.addTx(tx, !pool.config.NoLocals)
}

// AddRemote enqueues a single transaction into the pool if it is valid. If the
// sender is not among the locally tracked ones, full pricing constraints will
// apply.
func (pool *TxPool) AddRemote(tx *types.Transaction) error {
	return pool.addTx(tx, false)
}

// AddLocals enqueues a batch of transactions into the pool if they are valid,
// marking the senders as a local ones in the mean time, ensuring they go around
// the local pricing constraints.
func (pool *TxPool) AddLocals(txs []*types.Transaction) []error {
	return pool.addTxs(txs, !pool.config.NoLocals)
}

// AddRemotes enqueues a batch of transactions into the pool if they are valid.
// If the senders are not among the locally tracked ones, full pricing constraints
// will apply.
func (pool *TxPool) AddRemotes(txs []*types.Transaction) []error {
	return pool.addTxs(txs, false)
}

// addTx enqueues a single transaction into the pool if it is valid.
func (pool *TxPool) addTx(tx *types.Transaction, local bool) error {
	pool.mu.Lock()
	defer pool.mu.Unlock()

	// Try to inject the transaction and update any state
	replace, err := pool.add(tx, local)
	if err != nil {
		return err
	}
	// If we added a new transaction, run promotion checks and return
	if !replace {
		from, _ := types.Sender(pool.signer, tx) // already validated
		pool.promoteExecutables([]common.Address{from})
	}
	return nil
}

// addTxs attempts to queue a batch of transactions if they are valid.
func (pool *TxPool) addTxs(txs []*types.Transaction, local bool) []error {
	pool.mu.Lock()
	defer pool.mu.Unlock()

	return pool.addTxsLocked(txs, local)
}

// addTxsLocked attempts to queue a batch of transactions if they are valid,
// whilst assuming the transaction pool lock is already held.
func (pool *TxPool) addTxsLocked(txs []*types.Transaction, local bool) []error {
	// Add the batch of transaction, tracking the accepted ones
	dirty := make(map[common.Address]struct{})
	errs := make([]error, len(txs))

	for i, tx := range txs {
		var replace bool
		if replace, errs[i] = pool.add(tx, local); errs[i] == nil && !replace {
			from, _ := types.Sender(pool.signer, tx) // already validated
			dirty[from] = struct{}{}
		}
	}
	// Only reprocess the internal state if something was actually added
	if len(dirty) > 0 {
		addrs := make([]common.Address, 0, len(dirty))
		for addr := range dirty {
			addrs = append(addrs, addr)
		}
		pool.promoteExecutables(addrs)
	}
	return errs
}

// Status returns the status (unknown/pending/queued) of a batch of transactions
// identified by their hashes.
func (pool *TxPool) Status(hashes []common.Hash) []TxStatus {
	pool.mu.RLock()
	defer pool.mu.RUnlock()

	status := make([]TxStatus, len(hashes))
	for i, hash := range hashes {
		if tx := pool.all.Get(hash); tx != nil {
			from, _ := types.Sender(pool.signer, tx) // already validated
			if pool.pending[from] != nil && pool.pending[from].txs.items[tx.Nonce()] != nil {
				status[i] = TxStatusPending
			} else {
				status[i] = TxStatusQueued
			}
		}
	}
	return status
}

// Get returns a transaction if it is contained in the pool
// and nil otherwise.
func (pool *TxPool) Get(hash common.Hash) *types.Transaction {
	return pool.all.Get(hash)
}

// removeTx removes a single transaction from the queue, moving all subsequent
// transactions back to the future queue.
func (pool *TxPool) removeTx(hash common.Hash, outofbound bool) {
	// Fetch the transaction we wish to delete
	tx := pool.all.Get(hash)
	if tx == nil {
		return
	}
	addr, _ := types.Sender(pool.signer, tx) // already validated during insertion

	// Remove it from the list of known transactions
	pool.all.Remove(hash)
	if outofbound {
		pool.priced.Removed()
	}
	// Remove the transaction from the pending lists and reset the account nonce
	if pending := pool.pending[addr]; pending != nil {
		if removed, invalids := pending.Remove(tx); removed {
			// If no more pending transactions are left, remove the list
			if pending.Empty() {
				delete(pool.pending, addr)
				delete(pool.beats, addr)
			}
			// Postpone any invalidated transactions
			for _, tx := range invalids {
				pool.enqueueTx(tx.Hash(), tx)
			}
			// Update the account nonce if needed
			if nonce := tx.Nonce(); pool.pendingState.GetNonce(addr) > nonce {
				pool.pendingState.SetNonce(addr, nonce)
			}
			return
		}
	}
	// Transaction is in the future queue
	if future := pool.queue[addr]; future != nil {
		future.Remove(tx)
		if future.Empty() {
			delete(pool.queue, addr)
		}
	}
}

// promoteExecutables moves transactions that have become processable from the
// future queue to the set of pending transactions. During this process, all
// invalidated transactions (low nonce, low balance) are deleted.
func (pool *TxPool) promoteExecutables(accounts []common.Address) {
	// Track the promoted transactions to broadcast them at once
	var promoted []*types.Transaction

	// Gather all the accounts potentially needing updates
	if accounts == nil {
		accounts = make([]common.Address, 0, len(pool.queue))
		for addr := range pool.queue {
			accounts = append(accounts, addr)
		}
	}
	// Iterate over all accounts and promote any executable transactions
	for _, addr := range accounts {
		list := pool.queue[addr]
		if list == nil {
			continue // Just in case someone calls with a non existing account
		}
		// Drop all transactions that are deemed too old (low nonce)
		for _, tx := range list.Forward(pool.currentState.GetNonce(addr)) {
			hash := tx.Hash()
			log.Trace("Removed old queued transaction", "hash", hash)
			pool.all.Remove(hash)
			pool.priced.Removed()
		}
		// Drop all transactions that are too costly (low balance or out of gas)
		drops, _ := list.Filter(pool.currentState.GetBalance(addr), pool.currentMaxGas)
		for _, tx := range drops {
			hash := tx.Hash()
			log.Trace("Removed unpayable queued transaction", "hash", hash)
			pool.all.Remove(hash)
			pool.priced.Removed()
			queuedNofundsCounter.Inc(1)
		}
		// Gather all executable transactions and promote them
		for _, tx := range list.Ready(pool.pendingState.GetNonce(addr)) {
			hash := tx.Hash()
			if pool.promoteTx(addr, hash, tx) {
				log.Trace("Promoting queued transaction", "hash", hash)
				promoted = append(promoted, tx)
			}
		}
		// Drop all transactions over the allowed limit
		if !pool.locals.contains(addr) {
			for _, tx := range list.Cap(int(pool.config.AccountQueue)) {
				hash := tx.Hash()
				pool.all.Remove(hash)
				pool.priced.Removed()
				queuedRateLimitCounter.Inc(1)
				log.Trace("Removed cap-exceeding queued transaction", "hash", hash)
			}
		}
		// Delete the entire queue entry if it became empty.
		if list.Empty() {
			delete(pool.queue, addr)
		}
	}
	// Notify subsystem for new promoted transactions.
	if len(promoted) > 0 {
		go pool.txFeed.Send(NewTxsEvent{promoted})
	}
	// If the pending limit is overflown, start equalizing allowances
	pending := uint64(0)
	for _, list := range pool.pending {
		pending += uint64(list.Len())
	}
	if pending > pool.config.GlobalSlots {
		pendingBeforeCap := pending
		// Assemble a spam order to penalize large transactors first
		spammers := prque.New()
		for addr, list := range pool.pending {
			// Only evict transactions from high rollers
			if !pool.locals.contains(addr) && uint64(list.Len()) > pool.config.AccountSlots {
				spammers.Push(addr, float32(list.Len()))
			}
		}
		// Gradually drop transactions from offenders
		offenders := []common.Address{}
		for pending > pool.config.GlobalSlots && !spammers.Empty() {
			// Retrieve the next offender if not local address
			offender, _ := spammers.Pop()
			offenders = append(offenders, offender.(common.Address))

			// Equalize balances until all the same or below threshold
			if len(offenders) > 1 {
				// Calculate the equalization threshold for all current offenders
				threshold := pool.pending[offender.(common.Address)].Len()

				// Iteratively reduce all offenders until below limit or threshold reached
				for pending > pool.config.GlobalSlots && pool.pending[offenders[len(offenders)-2]].Len() > threshold {
					for i := 0; i < len(offenders)-1; i++ {
						list := pool.pending[offenders[i]]
						for _, tx := range list.Cap(list.Len() - 1) {
							// Drop the transaction from the global pools too
							hash := tx.Hash()
							pool.all.Remove(hash)
							pool.priced.Removed()

							// Update the account nonce to the dropped transaction
							if nonce := tx.Nonce(); pool.pendingState.GetNonce(offenders[i]) > nonce {
								pool.pendingState.SetNonce(offenders[i], nonce)
							}
							log.Trace("Removed fairness-exceeding pending transaction", "hash", hash)
						}
						pending--
					}
				}
			}
		}
		// If still above threshold, reduce to limit or min allowance
		if pending > pool.config.GlobalSlots && len(offenders) > 0 {
			for pending > pool.config.GlobalSlots && uint64(pool.pending[offenders[len(offenders)-1]].Len()) > pool.config.AccountSlots {
				for _, addr := range offenders {
					list := pool.pending[addr]
					for _, tx := range list.Cap(list.Len() - 1) {
						// Drop the transaction from the global pools too
						hash := tx.Hash()
						pool.all.Remove(hash)
						pool.priced.Removed()

						// Update the account nonce to the dropped transaction
						if nonce := tx.Nonce(); pool.pendingState.GetNonce(addr) > nonce {
							pool.pendingState.SetNonce(addr, nonce)
						}
						log.Trace("Removed fairness-exceeding pending transaction", "hash", hash)
					}
					pending--
				}
			}
		}
		pendingRateLimitCounter.Inc(int64(pendingBeforeCap - pending))
	}
	// If we've queued more transactions than the hard limit, drop oldest ones
	queued := uint64(0)
	for _, list := range pool.queue {
		queued += uint64(list.Len())
	}
	if queued > pool.config.GlobalQueue {
		// Sort all accounts with queued transactions by heartbeat
		addresses := make(addresssByHeartbeat, 0, len(pool.queue))
		for addr := range pool.queue {
			if !pool.locals.contains(addr) { // don't drop locals
				addresses = append(addresses, addressByHeartbeat{addr, pool.beats[addr]})
			}
		}
		sort.Sort(addresses)

		// Drop transactions until the total is below the limit or only locals remain
		for drop := queued - pool.config.GlobalQueue; drop > 0 && len(addresses) > 0; {
			addr := addresses[len(addresses)-1]
			list := pool.queue[addr.address]

			addresses = addresses[:len(addresses)-1]

			// Drop all transactions if they are less than the overflow
			if size := uint64(list.Len()); size <= drop {
				for _, tx := range list.Flatten() {
					pool.removeTx(tx.Hash(), true)
				}
				drop -= size
				queuedRateLimitCounter.Inc(int64(size))
				continue
			}
			// Otherwise drop only last few transactions
			txs := list.Flatten()
			for i := len(txs) - 1; i >= 0 && drop > 0; i-- {
				pool.removeTx(txs[i].Hash(), true)
				drop--
				queuedRateLimitCounter.Inc(1)
			}
		}
	}
}

// demoteUnexecutables removes invalid and processed transactions from the pools
// executable/pending queue and any subsequent transactions that become unexecutable
// are moved back into the future queue.
func (pool *TxPool) demoteUnexecutables() {
	// Iterate over all accounts and demote any non-executable transactions
	for addr, list := range pool.pending {
		nonce := pool.currentState.GetNonce(addr)

		// Drop all transactions that are deemed too old (low nonce)
		for _, tx := range list.Forward(nonce) {
			hash := tx.Hash()
			log.Trace("Removed old pending transaction", "hash", hash)
			pool.all.Remove(hash)
			pool.priced.Removed()
		}
		// Drop all transactions that are too costly (low balance or out of gas), and queue any invalids back for later
		drops, invalids := list.Filter(pool.currentState.GetBalance(addr), pool.currentMaxGas)
		for _, tx := range drops {
			hash := tx.Hash()
			log.Trace("Removed unpayable pending transaction", "hash", hash)
			pool.all.Remove(hash)
			pool.priced.Removed()
			pendingNofundsCounter.Inc(1)
		}
		for _, tx := range invalids {
			hash := tx.Hash()
			log.Trace("Demoting pending transaction", "hash", hash)
			pool.enqueueTx(hash, tx)
		}
		// If there's a gap in front, alert (should never happen) and postpone all transactions
		if list.Len() > 0 && list.txs.Get(nonce) == nil {
			for _, tx := range list.Cap(0) {
				hash := tx.Hash()
				log.Error("Demoting invalidated transaction", "hash", hash)
				pool.enqueueTx(hash, tx)
			}
		}
		// Delete the entire queue entry if it became empty.
		if list.Empty() {
			delete(pool.pending, addr)
			delete(pool.beats, addr)
		}
	}
}

// addressByHeartbeat is an account address tagged with its last activity timestamp.
type addressByHeartbeat struct {
	address   common.Address
	heartbeat time.Time
}

type addresssByHeartbeat []addressByHeartbeat

func (a addresssByHeartbeat) Len() int           { return len(a) }
func (a addresssByHeartbeat) Less(i, j int) bool { return a[i].heartbeat.Before(a[j].heartbeat) }
func (a addresssByHeartbeat) Swap(i, j int)      { a[i], a[j] = a[j], a[i] }

// accountSet is simply a set of addresses to check for existence, and a signer
// capable of deriving addresses from transactions.
type accountSet struct {
	accounts map[common.Address]struct{}
	signer   types.Signer
}

// newAccountSet creates a new address set with an associated signer for sender
// derivations.
func newAccountSet(signer types.Signer) *accountSet {
	return &accountSet{
		accounts: make(map[common.Address]struct{}),
		signer:   signer,
	}
}

// contains checks if a given address is contained within the set.
func (as *accountSet) contains(addr common.Address) bool {
	_, exist := as.accounts[addr]
	return exist
}

// containsTx checks if the sender of a given tx is within the set. If the sender
// cannot be derived, this method returns false.
func (as *accountSet) containsTx(tx *types.Transaction) bool {
	if addr, err := types.Sender(as.signer, tx); err == nil {
		return as.contains(addr)
	}
	return false
}

// add inserts a new address into the set to track.
func (as *accountSet) add(addr common.Address) {
	as.accounts[addr] = struct{}{}
}

// txLookup is used internally by TxPool to track transactions while allowing lookup without
// mutex contention.
//
// Note, although this type is properly protected against concurrent access, it
// is **not** a type that should ever be mutated or even exposed outside of the
// transaction pool, since its internal state is tightly coupled with the pools
// internal mechanisms. The sole purpose of the type is to permit out-of-bound
// peeking into the pool in TxPool.Get without having to acquire the widely scoped
// TxPool.mu mutex.
type txLookup struct {
	all  map[common.Hash]*types.Transaction
	lock sync.RWMutex
}

// newTxLookup returns a new txLookup structure.
func newTxLookup() *txLookup {
	return &txLookup{
		all: make(map[common.Hash]*types.Transaction),
	}
}

// Range calls f on each key and value present in the map.
func (t *txLookup) Range(f func(hash common.Hash, tx *types.Transaction) bool) {
	t.lock.RLock()
	defer t.lock.RUnlock()

	for key, value := range t.all {
		if !f(key, value) {
			break
		}
	}
}

// Get returns a transaction if it exists in the lookup, or nil if not found.
func (t *txLookup) Get(hash common.Hash) *types.Transaction {
	t.lock.RLock()
	defer t.lock.RUnlock()

	return t.all[hash]
}

// Count returns the current number of items in the lookup.
func (t *txLookup) Count() int {
	t.lock.RLock()
	defer t.lock.RUnlock()

	return len(t.all)
}

// Add adds a transaction to the lookup.
func (t *txLookup) Add(tx *types.Transaction) {
	t.lock.Lock()
	defer t.lock.Unlock()

	t.all[tx.Hash()] = tx
}

// Remove removes a transaction from the lookup.
func (t *txLookup) Remove(hash common.Hash) {
	t.lock.Lock()
	defer t.lock.Unlock()

	delete(t.all, hash)
}<|MERGE_RESOLUTION|>--- conflicted
+++ resolved
@@ -748,12 +748,8 @@
 	// Set the potentially new pending nonce and notify any subsystems of the new tx
 	pool.beats[addr] = time.Now()
 	pool.pendingState.SetNonce(addr, tx.Nonce()+1)
-<<<<<<< HEAD
-	pool.eventMux.Post(TxPreEvent{tx})
-=======
 
 	return true
->>>>>>> 047167a1
 }
 
 // AddLocal enqueues a single transaction into the pool if it is valid, marking
