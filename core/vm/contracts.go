// Copyright 2014 The go-ethereum Authors
// This file is part of the go-ethereum library.
//
// The go-ethereum library is free software: you can redistribute it and/or modify
// it under the terms of the GNU Lesser General Public License as published by
// the Free Software Foundation, either version 3 of the License, or
// (at your option) any later version.
//
// The go-ethereum library is distributed in the hope that it will be useful,
// but WITHOUT ANY WARRANTY; without even the implied warranty of
// MERCHANTABILITY or FITNESS FOR A PARTICULAR PURPOSE. See the
// GNU Lesser General Public License for more details.
//
// You should have received a copy of the GNU Lesser General Public License
// along with the go-ethereum library. If not, see <http://www.gnu.org/licenses/>.

package vm

import (
	"crypto/sha256"
	"math/big"

	"github.com/ethereum/go-ethereum/common"
	"github.com/ethereum/go-ethereum/common/math"
	"github.com/ethereum/go-ethereum/crypto"
	"github.com/ethereum/go-ethereum/crypto/bn256"
	"github.com/ethereum/go-ethereum/params"
	"golang.org/x/crypto/ripemd160"
)

<<<<<<< HEAD
// Precompiled contract is the basic interface for native Go contracts. The implementation
=======
// PrecompiledContract is the basic interface for native Go contracts. The implementation
>>>>>>> 047167a1
// requires a deterministic gas count based on the input size of the Run method of the
// contract.
type PrecompiledContract interface {
	RequiredGas(input []byte) uint64  // RequiredPrice calculates the contract gas use
	Run(input []byte) ([]byte, error) // Run runs the precompiled contract
}

// PrecompiledContractsHomestead contains the default set of pre-compiled Ethereum
// contracts used in the Frontier and Homestead releases.
var PrecompiledContractsHomestead = map[common.Address]PrecompiledContract{
	common.BytesToAddress([]byte{1}): &ecrecover{},
	common.BytesToAddress([]byte{2}): &sha256hash{},
	common.BytesToAddress([]byte{3}): &ripemd160hash{},
	common.BytesToAddress([]byte{4}): &dataCopy{},
}

// PrecompiledContractsByzantium contains the default set of pre-compiled Ethereum
// contracts used in the Byzantium release.
var PrecompiledContractsByzantium = map[common.Address]PrecompiledContract{
	common.BytesToAddress([]byte{1}): &ecrecover{},
	common.BytesToAddress([]byte{2}): &sha256hash{},
	common.BytesToAddress([]byte{3}): &ripemd160hash{},
	common.BytesToAddress([]byte{4}): &dataCopy{},
	common.BytesToAddress([]byte{5}): &bigModExp{},
	common.BytesToAddress([]byte{6}): &bn256Add{},
	common.BytesToAddress([]byte{7}): &bn256ScalarMul{},
	common.BytesToAddress([]byte{8}): &bn256Pairing{},
}

// RunPrecompiledContract runs and evaluates the output of a precompiled contract.
func RunPrecompiledContract(p PrecompiledContract, input []byte, contract *Contract) (ret []byte, err error) {
	gas := p.RequiredGas(input)
	if contract.UseGas(gas) {
		return p.Run(input)
	}
	return nil, ErrOutOfGas
}

// ECRECOVER implemented as a native contract.
type ecrecover struct{}

func (c *ecrecover) RequiredGas(input []byte) uint64 {
	return params.EcrecoverGas
}

func (c *ecrecover) Run(input []byte) ([]byte, error) {
	const ecRecoverInputLength = 128

	input = common.RightPadBytes(input, ecRecoverInputLength)
	// "input" is (hash, v, r, s), each 32 bytes
	// but for ecrecover we want (r, s, v)

	r := new(big.Int).SetBytes(input[64:96])
	s := new(big.Int).SetBytes(input[96:128])
	v := input[63] - 27

	// tighter sig s values input homestead only apply to tx sigs
	if !allZero(input[32:63]) || !crypto.ValidateSignatureValues(v, r, s, false) {
		return nil, nil
	}
	// v needs to be at the end for libsecp256k1
	pubKey, err := crypto.Ecrecover(input[:32], append(input[64:128], v))
	// make sure the public key is a valid one
	if err != nil {
		return nil, nil
	}

	// the first byte of pubkey is bitcoin heritage
	return common.LeftPadBytes(crypto.Keccak256(pubKey[1:])[12:], 32), nil
}

// SHA256 implemented as a native contract.
type sha256hash struct{}

// RequiredGas returns the gas required to execute the pre-compiled contract.
//
// This method does not require any overflow checking as the input size gas costs
// required for anything significant is so high it's impossible to pay for.
func (c *sha256hash) RequiredGas(input []byte) uint64 {
	return uint64(len(input)+31)/32*params.Sha256PerWordGas + params.Sha256BaseGas
}
func (c *sha256hash) Run(input []byte) ([]byte, error) {
	h := sha256.Sum256(input)
	return h[:], nil
}

// RIPMED160 implemented as a native contract.
type ripemd160hash struct{}

// RequiredGas returns the gas required to execute the pre-compiled contract.
//
// This method does not require any overflow checking as the input size gas costs
// required for anything significant is so high it's impossible to pay for.
func (c *ripemd160hash) RequiredGas(input []byte) uint64 {
	return uint64(len(input)+31)/32*params.Ripemd160PerWordGas + params.Ripemd160BaseGas
}
func (c *ripemd160hash) Run(input []byte) ([]byte, error) {
	ripemd := ripemd160.New()
	ripemd.Write(input)
	return common.LeftPadBytes(ripemd.Sum(nil), 32), nil
}

// data copy implemented as a native contract.
type dataCopy struct{}

// RequiredGas returns the gas required to execute the pre-compiled contract.
//
// This method does not require any overflow checking as the input size gas costs
// required for anything significant is so high it's impossible to pay for.
func (c *dataCopy) RequiredGas(input []byte) uint64 {
	return uint64(len(input)+31)/32*params.IdentityPerWordGas + params.IdentityBaseGas
}
func (c *dataCopy) Run(in []byte) ([]byte, error) {
	return in, nil
}

// bigModExp implements a native big integer exponential modular operation.
type bigModExp struct{}

var (
	big1      = big.NewInt(1)
	big4      = big.NewInt(4)
	big8      = big.NewInt(8)
	big16     = big.NewInt(16)
	big32     = big.NewInt(32)
	big64     = big.NewInt(64)
	big96     = big.NewInt(96)
	big480    = big.NewInt(480)
	big1024   = big.NewInt(1024)
	big3072   = big.NewInt(3072)
	big199680 = big.NewInt(199680)
)

// RequiredGas returns the gas required to execute the pre-compiled contract.
func (c *bigModExp) RequiredGas(input []byte) uint64 {
	var (
		baseLen = new(big.Int).SetBytes(getData(input, 0, 32))
		expLen  = new(big.Int).SetBytes(getData(input, 32, 32))
		modLen  = new(big.Int).SetBytes(getData(input, 64, 32))
	)
	if len(input) > 96 {
		input = input[96:]
	} else {
		input = input[:0]
	}
	// Retrieve the head 32 bytes of exp for the adjusted exponent length
	var expHead *big.Int
	if big.NewInt(int64(len(input))).Cmp(baseLen) <= 0 {
		expHead = new(big.Int)
	} else {
		if expLen.Cmp(big32) > 0 {
			expHead = new(big.Int).SetBytes(getData(input, baseLen.Uint64(), 32))
		} else {
			expHead = new(big.Int).SetBytes(getData(input, baseLen.Uint64(), expLen.Uint64()))
		}
	}
	// Calculate the adjusted exponent length
	var msb int
	if bitlen := expHead.BitLen(); bitlen > 0 {
		msb = bitlen - 1
	}
	adjExpLen := new(big.Int)
	if expLen.Cmp(big32) > 0 {
		adjExpLen.Sub(expLen, big32)
		adjExpLen.Mul(big8, adjExpLen)
	}
	adjExpLen.Add(adjExpLen, big.NewInt(int64(msb)))

	// Calculate the gas cost of the operation
	gas := new(big.Int).Set(math.BigMax(modLen, baseLen))
	switch {
	case gas.Cmp(big64) <= 0:
		gas.Mul(gas, gas)
	case gas.Cmp(big1024) <= 0:
		gas = new(big.Int).Add(
			new(big.Int).Div(new(big.Int).Mul(gas, gas), big4),
			new(big.Int).Sub(new(big.Int).Mul(big96, gas), big3072),
		)
	default:
		gas = new(big.Int).Add(
			new(big.Int).Div(new(big.Int).Mul(gas, gas), big16),
			new(big.Int).Sub(new(big.Int).Mul(big480, gas), big199680),
		)
	}
	gas.Mul(gas, math.BigMax(adjExpLen, big1))
	gas.Div(gas, new(big.Int).SetUint64(params.ModExpQuadCoeffDiv))

	if gas.BitLen() > 64 {
		return math.MaxUint64
	}
	return gas.Uint64()
}

func (c *bigModExp) Run(input []byte) ([]byte, error) {
	var (
		baseLen = new(big.Int).SetBytes(getData(input, 0, 32)).Uint64()
		expLen  = new(big.Int).SetBytes(getData(input, 32, 32)).Uint64()
		modLen  = new(big.Int).SetBytes(getData(input, 64, 32)).Uint64()
	)
	if len(input) > 96 {
		input = input[96:]
	} else {
		input = input[:0]
	}
	// Handle a special case when both the base and mod length is zero
	if baseLen == 0 && modLen == 0 {
		return []byte{}, nil
	}
	// Retrieve the operands and execute the exponentiation
	var (
		base = new(big.Int).SetBytes(getData(input, 0, baseLen))
		exp  = new(big.Int).SetBytes(getData(input, baseLen, expLen))
		mod  = new(big.Int).SetBytes(getData(input, baseLen+expLen, modLen))
	)
	if mod.BitLen() == 0 {
		// Modulo 0 is undefined, return zero
		return common.LeftPadBytes([]byte{}, int(modLen)), nil
	}
	return common.LeftPadBytes(base.Exp(base, exp, mod).Bytes(), int(modLen)), nil
}

// newCurvePoint unmarshals a binary blob into a bn256 elliptic curve point,
// returning it, or an error if the point is invalid.
func newCurvePoint(blob []byte) (*bn256.G1, error) {
	p := new(bn256.G1)
	if _, err := p.Unmarshal(blob); err != nil {
		return nil, err
	}
	return p, nil
}

// newTwistPoint unmarshals a binary blob into a bn256 elliptic curve point,
// returning it, or an error if the point is invalid.
func newTwistPoint(blob []byte) (*bn256.G2, error) {
	p := new(bn256.G2)
	if _, err := p.Unmarshal(blob); err != nil {
		return nil, err
	}
	return p, nil
}

// bn256Add implements a native elliptic curve point addition.
type bn256Add struct{}

// RequiredGas returns the gas required to execute the pre-compiled contract.
func (c *bn256Add) RequiredGas(input []byte) uint64 {
	return params.Bn256AddGas
}

func (c *bn256Add) Run(input []byte) ([]byte, error) {
	x, err := newCurvePoint(getData(input, 0, 64))
	if err != nil {
		return nil, err
	}
	y, err := newCurvePoint(getData(input, 64, 64))
	if err != nil {
		return nil, err
	}
	res := new(bn256.G1)
	res.Add(x, y)
	return res.Marshal(), nil
}

// bn256ScalarMul implements a native elliptic curve scalar multiplication.
type bn256ScalarMul struct{}

// RequiredGas returns the gas required to execute the pre-compiled contract.
func (c *bn256ScalarMul) RequiredGas(input []byte) uint64 {
	return params.Bn256ScalarMulGas
}

func (c *bn256ScalarMul) Run(input []byte) ([]byte, error) {
	p, err := newCurvePoint(getData(input, 0, 64))
	if err != nil {
		return nil, err
	}
	res := new(bn256.G1)
	res.ScalarMult(p, new(big.Int).SetBytes(getData(input, 64, 32)))
	return res.Marshal(), nil
}

var (
	// true32Byte is returned if the bn256 pairing check succeeds.
	true32Byte = []byte{0, 0, 0, 0, 0, 0, 0, 0, 0, 0, 0, 0, 0, 0, 0, 0, 0, 0, 0, 0, 0, 0, 0, 0, 0, 0, 0, 0, 0, 0, 0, 1}

	// false32Byte is returned if the bn256 pairing check fails.
	false32Byte = make([]byte, 32)

	// errBadPairingInput is returned if the bn256 pairing input is invalid.
	errBadPairingInput = errors.New("bad elliptic curve pairing size")
)

// bn256Pairing implements a pairing pre-compile for the bn256 curve
type bn256Pairing struct{}

// RequiredGas returns the gas required to execute the pre-compiled contract.
func (c *bn256Pairing) RequiredGas(input []byte) uint64 {
	return params.Bn256PairingBaseGas + uint64(len(input)/192)*params.Bn256PairingPerPointGas
}

func (c *bn256Pairing) Run(input []byte) ([]byte, error) {
	// Handle some corner cases cheaply
	if len(input)%192 > 0 {
		return nil, errBadPairingInput
	}
	// Convert the input into a set of coordinates
	var (
		cs []*bn256.G1
		ts []*bn256.G2
	)
	for i := 0; i < len(input); i += 192 {
		c, err := newCurvePoint(input[i : i+64])
		if err != nil {
			return nil, err
		}
		t, err := newTwistPoint(input[i+64 : i+192])
		if err != nil {
			return nil, err
		}
		cs = append(cs, c)
		ts = append(ts, t)
	}
	// Execute the pairing checks and return the results
	if bn256.PairingCheck(cs, ts) {
		return true32Byte, nil
	}
	return false32Byte, nil
}<|MERGE_RESOLUTION|>--- conflicted
+++ resolved
@@ -18,6 +18,7 @@
 
 import (
 	"crypto/sha256"
+	"errors"
 	"math/big"
 
 	"github.com/ethereum/go-ethereum/common"
@@ -28,11 +29,7 @@
 	"golang.org/x/crypto/ripemd160"
 )
 
-<<<<<<< HEAD
-// Precompiled contract is the basic interface for native Go contracts. The implementation
-=======
 // PrecompiledContract is the basic interface for native Go contracts. The implementation
->>>>>>> 047167a1
 // requires a deterministic gas count based on the input size of the Run method of the
 // contract.
 type PrecompiledContract interface {
