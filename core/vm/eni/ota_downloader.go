--- conflicted
+++ resolved
@@ -147,11 +147,7 @@
 		ota.availableInfos[hashKey] = info
 	}
 
-<<<<<<< HEAD
-	err = downloadFromUrl(info.Url, generateFileName(info))
-=======
 	err = ota.downloadFromUrl(info)
->>>>>>> 209cf5e7
 	if err != nil {
 		return err
 	}
@@ -174,17 +170,11 @@
 	}
 
 	checksum := fmt.Sprintf("%x", hasher.Sum(nil))
-<<<<<<< HEAD
 	if checksum != info.Checksum {
-		os.Remove(filepath.Join(stagingLibPath, generateFileName(info)))
-		return errors.New("Library " + info.LibName + " checksum doesn't match")
-=======
-	if checksum != info.checksum {
 		os.Remove(filepath.Join(
 			ota.stagingLibPath,
 			generateFileName(info)))
-		return errors.New("Library " + info.libName + " checksum doesn't match")
->>>>>>> 209cf5e7
+		return errors.New("Library " + info.LibName + " checksum doesn't match")
 	}
 	return nil
 }
@@ -192,7 +182,7 @@
 // Register staging libraries to lib.
 func (ota *OTAInstance) Register(info OTAInfo) (err error) {
 	// If there is an old version, move it to retired folder.
-	if originInfo, exist := ota.enableInfos[info.libName]; !exist {
+	if originInfo, exist := ota.enableInfos[info.LibName]; !exist {
 		err = os.Rename(
 			filepath.Join(ota.libPath, generateFileName(originInfo)),
 			filepath.Join(ota.retiredLibPath, generateFileName(originInfo)))
@@ -201,20 +191,8 @@
 		}
 	}
 
-	// Overwrite old libraries by libName.
-<<<<<<< HEAD
+	// Overwrite old libraries by LibName.
 	ota.enableInfos[info.LibName] = info
-	libPath, err := getLibPath()
-	if err != nil {
-		return err
-	}
-	stagingLibPath := filepath.Join(libPath, "staging")
-	if err != nil {
-		return err
-	}
-=======
-	ota.enableInfos[info.libName] = info
->>>>>>> 209cf5e7
 	err = os.Rename(
 		filepath.Join(ota.stagingLibPath, generateFileName(info)),
 		filepath.Join(ota.libPath, generateFileName(info)))
@@ -274,19 +252,8 @@
 }
 
 // Download the library from given url. The library will
-<<<<<<< HEAD
 // be saved in ENI_LIBRARY_PATH/staging named OTAInfo.LibName.
-func downloadFromUrl(url string, libName string) (err error) {
-	libPath, err := getLibPath()
-	stagingLibPath := filepath.Join(libPath, "staging")
-	if err != nil {
-		return err
-	}
-
-=======
-// be saved in ENI_LIBRARY_PATH/staging named OTAInfo.libName.
 func (ota *OTAInstance) downloadFromUrl(info OTAInfo) (err error) {
->>>>>>> 209cf5e7
 	// If file is existed, we don't need to download it again.
 	fileName := filepath.Join(ota.stagingLibPath, generateFileName(info))
 	if _, err := os.Stat(fileName); err == nil {
@@ -309,7 +276,7 @@
 	}
 	defer output.Close()
 
-	response, err := http.Get(info.url)
+	response, err := http.Get(info.Url)
 	if err != nil {
 		panic(err)
 	}
