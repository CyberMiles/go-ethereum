// Copyright 2014 The go-ethereum Authors
// This file is part of the go-ethereum library.
//
// The go-ethereum library is free software: you can redistribute it and/or modify
// it under the terms of the GNU Lesser General Public License as published by
// the Free Software Foundation, either version 3 of the License, or
// (at your option) any later version.
//
// The go-ethereum library is distributed in the hope that it will be useful,
// but WITHOUT ANY WARRANTY; without even the implied warranty of
// MERCHANTABILITY or FITNESS FOR A PARTICULAR PURPOSE. See the
// GNU Lesser General Public License for more details.
//
// You should have received a copy of the GNU Lesser General Public License
// along with the go-ethereum library. If not, see <http://www.gnu.org/licenses/>.

package vm

import (
	"math/big"
	"sync/atomic"
	"time"

	"github.com/ethereum/go-ethereum/common"
	"github.com/ethereum/go-ethereum/core/vm/eni"
	"github.com/ethereum/go-ethereum/crypto"
	"github.com/ethereum/go-ethereum/params"
)

// emptyCodeHash is used by create to ensure deployment is disallowed to already
// deployed contract addresses (relevant after the account abstraction).
var emptyCodeHash = crypto.Keccak256Hash(nil)

type (
	// CanTransferFunc is the signature of a transfer guard function
	CanTransferFunc func(StateDB, common.Address, *big.Int) bool
	// TransferFunc is the signature of a transfer function
	TransferFunc func(StateDB, common.Address, common.Address, *big.Int)
	// GetHashFunc returns the nth block hash in the blockchain
	// and is used by the BLOCKHASH EVM op code.
	GetHashFunc func(uint64) common.Hash
)

// run runs the given contract and takes care of running precompiles with a fallback to the byte code interpreter.
func run(evm *EVM, contract *Contract, input []byte) ([]byte, error) {
	if contract.CodeAddr != nil {
		precompiles := PrecompiledContractsHomestead
		if evm.ChainConfig().IsByzantium(evm.BlockNumber) {
			precompiles = PrecompiledContractsByzantium
		}
		if p := precompiles[*contract.CodeAddr]; p != nil {
			return RunPrecompiledContract(p, input, contract)
		}
	}
	return evm.interpreter.Run(contract, input)
}

// Context provides the EVM with auxiliary information. Once provided
// it shouldn't be modified.
type Context struct {
	// CanTransfer returns whether the account contains
	// sufficient ether to transfer the value
	CanTransfer CanTransferFunc
	// Transfer transfers ether from one account to the other
	Transfer TransferFunc
	// GetHash returns the hash corresponding to n
	GetHash GetHashFunc

	// Message information
	Origin   common.Address // Provides information for ORIGIN
	GasPrice *big.Int       // Provides information for GASPRICE

	// Block information
	Coinbase    common.Address // Provides information for COINBASE
	GasLimit    uint64         // Provides information for GASLIMIT
	BlockNumber *big.Int       // Provides information for NUMBER
	Time        *big.Int       // Provides information for TIME
	Difficulty  *big.Int       // Provides information for DIFFICULTY
}

// EVM is the Ethereum Virtual Machine base object and provides
// the necessary tools to run a contract on the given state with
// the provided context. It should be noted that any error
// generated through any of the calls should be considered a
// revert-state-and-consume-all-gas operation, no checks on
// specific errors should ever be performed. The interpreter makes
// sure that any errors generated are to be considered faulty code.
//
// The EVM should never be reused and is not thread safe.
type EVM struct {
	// Context provides auxiliary blockchain related information
	Context
	// StateDB gives access to the underlying state
	StateDB StateDB
	// Depth is the current call stack
	depth int

	// chainConfig contains information about the current chain
	chainConfig *params.ChainConfig
	// chain rules contains the chain rules for the current epoch
	chainRules params.Rules
	// virtual machine configuration options used to initialise the
	// evm.
	vmConfig Config
	// global (to this context) ethereum virtual machine
	// used throughout the execution of the tx.
	interpreter *Interpreter
	// abort is used to abort the EVM calling operations
	// NOTE: must be set atomically
	abort int32
<<<<<<< HEAD

	// ethereum native interface handler
	eni *eni.ENI
=======
	// callGasTemp holds the gas available for the current call. This is needed because the
	// available gas is calculated in gasCall* according to the 63/64 rule and later
	// applied in opCall*.
	callGasTemp uint64
>>>>>>> 047167a1
}

// NewEVM returns a new EVM. The returned EVM is not thread safe and should
// only ever be used *once*.
func NewEVM(ctx Context, statedb StateDB, chainConfig *params.ChainConfig, vmConfig Config) *EVM {
	evm := &EVM{
		Context:     ctx,
		StateDB:     statedb,
		vmConfig:    vmConfig,
		chainConfig: chainConfig,
		chainRules:  chainConfig.Rules(ctx.BlockNumber),
		eni:         eni.NewENI(),
	}

	evm.interpreter = NewInterpreter(evm, vmConfig)
	return evm
}

// Cancel cancels any running EVM operation. This may be called concurrently and
// it's safe to be called multiple times.
func (evm *EVM) Cancel() {
	atomic.StoreInt32(&evm.abort, 1)
}

// Call executes the contract associated with the addr with the given input as
// parameters. It also handles any necessary value transfer required and takes
// the necessary steps to create accounts and reverses the state in case of an
// execution error or failed value transfer.
func (evm *EVM) Call(caller ContractRef, addr common.Address, input []byte, gas uint64, value *big.Int) (ret []byte, leftOverGas uint64, err error) {
	if evm.vmConfig.NoRecursion && evm.depth > 0 {
		return nil, gas, nil
	}

	// Fail if we're trying to execute above the call depth limit
	if evm.depth > int(params.CallCreateDepth) {
		return nil, gas, ErrDepth
	}
	// Fail if we're trying to transfer more than the available balance
	if !evm.Context.CanTransfer(evm.StateDB, caller.Address(), value) {
		return nil, gas, ErrInsufficientBalance
	}

	var (
		to       = AccountRef(addr)
		snapshot = evm.StateDB.Snapshot()
	)
	if !evm.StateDB.Exist(addr) {
		precompiles := PrecompiledContractsHomestead
		if evm.ChainConfig().IsByzantium(evm.BlockNumber) {
			precompiles = PrecompiledContractsByzantium
		}
		if precompiles[addr] == nil && evm.ChainConfig().IsEIP158(evm.BlockNumber) && value.Sign() == 0 {
			// Calling a non existing account, don't do antything, but ping the tracer
			if evm.vmConfig.Debug && evm.depth == 0 {
				evm.vmConfig.Tracer.CaptureStart(caller.Address(), addr, false, input, gas, value)
				evm.vmConfig.Tracer.CaptureEnd(ret, 0, 0, nil)
			}
			return nil, gas, nil
		}
		evm.StateDB.CreateAccount(addr)
	}
	evm.Transfer(evm.StateDB, caller.Address(), to.Address(), value)

	// Initialise a new contract and set the code that is to be used by the EVM.
	// The contract is a scoped environment for this execution context only.
	contract := NewContract(caller, to, value, gas)
	contract.SetCallCode(&addr, evm.StateDB.GetCodeHash(addr), evm.StateDB.GetCode(addr))

	start := time.Now()

	// Capture the tracer start/end events in debug mode
	if evm.vmConfig.Debug && evm.depth == 0 {
		evm.vmConfig.Tracer.CaptureStart(caller.Address(), addr, false, input, gas, value)

		defer func() { // Lazy evaluation of the parameters
			evm.vmConfig.Tracer.CaptureEnd(ret, gas-contract.Gas, time.Since(start), err)
		}()
	}
	ret, err = run(evm, contract, input)

	// When an error was returned by the EVM or when setting the creation code
	// above we revert to the snapshot and consume any gas remaining. Additionally
	// when we're in homestead this also counts for code storage gas errors.
	if err != nil {
		evm.StateDB.RevertToSnapshot(snapshot)
		if err != errExecutionReverted {
			contract.UseGas(contract.Gas)
		}
	}
	return ret, contract.Gas, err
}

// CallCode executes the contract associated with the addr with the given input
// as parameters. It also handles any necessary value transfer required and takes
// the necessary steps to create accounts and reverses the state in case of an
// execution error or failed value transfer.
//
// CallCode differs from Call in the sense that it executes the given address'
// code with the caller as context.
func (evm *EVM) CallCode(caller ContractRef, addr common.Address, input []byte, gas uint64, value *big.Int) (ret []byte, leftOverGas uint64, err error) {
	if evm.vmConfig.NoRecursion && evm.depth > 0 {
		return nil, gas, nil
	}

	// Fail if we're trying to execute above the call depth limit
	if evm.depth > int(params.CallCreateDepth) {
		return nil, gas, ErrDepth
	}
	// Fail if we're trying to transfer more than the available balance
	if !evm.CanTransfer(evm.StateDB, caller.Address(), value) {
		return nil, gas, ErrInsufficientBalance
	}

	var (
		snapshot = evm.StateDB.Snapshot()
		to       = AccountRef(caller.Address())
	)
	// initialise a new contract and set the code that is to be used by the
	// EVM. The contract is a scoped environment for this execution context
	// only.
	contract := NewContract(caller, to, value, gas)
	contract.SetCallCode(&addr, evm.StateDB.GetCodeHash(addr), evm.StateDB.GetCode(addr))

	ret, err = run(evm, contract, input)
	if err != nil {
		evm.StateDB.RevertToSnapshot(snapshot)
		if err != errExecutionReverted {
			contract.UseGas(contract.Gas)
		}
	}
	return ret, contract.Gas, err
}

// DelegateCall executes the contract associated with the addr with the given input
// as parameters. It reverses the state in case of an execution error.
//
// DelegateCall differs from CallCode in the sense that it executes the given address'
// code with the caller as context and the caller is set to the caller of the caller.
func (evm *EVM) DelegateCall(caller ContractRef, addr common.Address, input []byte, gas uint64) (ret []byte, leftOverGas uint64, err error) {
	if evm.vmConfig.NoRecursion && evm.depth > 0 {
		return nil, gas, nil
	}
	// Fail if we're trying to execute above the call depth limit
	if evm.depth > int(params.CallCreateDepth) {
		return nil, gas, ErrDepth
	}

	var (
		snapshot = evm.StateDB.Snapshot()
		to       = AccountRef(caller.Address())
	)

	// Initialise a new contract and make initialise the delegate values
	contract := NewContract(caller, to, nil, gas).AsDelegate()
	contract.SetCallCode(&addr, evm.StateDB.GetCodeHash(addr), evm.StateDB.GetCode(addr))

	ret, err = run(evm, contract, input)
	if err != nil {
		evm.StateDB.RevertToSnapshot(snapshot)
		if err != errExecutionReverted {
			contract.UseGas(contract.Gas)
		}
	}
	return ret, contract.Gas, err
}

// StaticCall executes the contract associated with the addr with the given input
// as parameters while disallowing any modifications to the state during the call.
// Opcodes that attempt to perform such modifications will result in exceptions
// instead of performing the modifications.
func (evm *EVM) StaticCall(caller ContractRef, addr common.Address, input []byte, gas uint64) (ret []byte, leftOverGas uint64, err error) {
	if evm.vmConfig.NoRecursion && evm.depth > 0 {
		return nil, gas, nil
	}
	// Fail if we're trying to execute above the call depth limit
	if evm.depth > int(params.CallCreateDepth) {
		return nil, gas, ErrDepth
	}
	// Make sure the readonly is only set if we aren't in readonly yet
	// this makes also sure that the readonly flag isn't removed for
	// child calls.
	if !evm.interpreter.readOnly {
		evm.interpreter.readOnly = true
		defer func() { evm.interpreter.readOnly = false }()
	}

	var (
		to       = AccountRef(addr)
		snapshot = evm.StateDB.Snapshot()
	)
	// Initialise a new contract and set the code that is to be used by the
	// EVM. The contract is a scoped environment for this execution context
	// only.
	contract := NewContract(caller, to, new(big.Int), gas)
	contract.SetCallCode(&addr, evm.StateDB.GetCodeHash(addr), evm.StateDB.GetCode(addr))

	// When an error was returned by the EVM or when setting the creation code
	// above we revert to the snapshot and consume any gas remaining. Additionally
	// when we're in Homestead this also counts for code storage gas errors.
	ret, err = run(evm, contract, input)
	if err != nil {
		evm.StateDB.RevertToSnapshot(snapshot)
		if err != errExecutionReverted {
			contract.UseGas(contract.Gas)
		}
	}
	return ret, contract.Gas, err
}

// Create creates a new contract using code as deployment code.
func (evm *EVM) Create(caller ContractRef, code []byte, gas uint64, value *big.Int) (ret []byte, contractAddr common.Address, leftOverGas uint64, err error) {

	// Depth check execution. Fail if we're trying to execute above the
	// limit.
	if evm.depth > int(params.CallCreateDepth) {
		return nil, common.Address{}, gas, ErrDepth
	}
	if !evm.CanTransfer(evm.StateDB, caller.Address(), value) {
		return nil, common.Address{}, gas, ErrInsufficientBalance
	}
	// Ensure there's no existing contract already at the designated address
	nonce := evm.StateDB.GetNonce(caller.Address())
	evm.StateDB.SetNonce(caller.Address(), nonce+1)

	contractAddr = crypto.CreateAddress(caller.Address(), nonce)
	contractHash := evm.StateDB.GetCodeHash(contractAddr)
	if evm.StateDB.GetNonce(contractAddr) != 0 || (contractHash != (common.Hash{}) && contractHash != emptyCodeHash) {
		return nil, common.Address{}, 0, ErrContractAddressCollision
	}
	// Create a new account on the state
	snapshot := evm.StateDB.Snapshot()
	evm.StateDB.CreateAccount(contractAddr)
	if evm.ChainConfig().IsEIP158(evm.BlockNumber) {
		evm.StateDB.SetNonce(contractAddr, 1)
	}
	evm.Transfer(evm.StateDB, caller.Address(), contractAddr, value)

	// initialise a new contract and set the code that is to be used by the
	// EVM. The contract is a scoped environment for this execution context
	// only.
	contract := NewContract(caller, AccountRef(contractAddr), value, gas)
	contract.SetCallCode(&contractAddr, crypto.Keccak256Hash(code), code)

	if evm.vmConfig.NoRecursion && evm.depth > 0 {
		return nil, contractAddr, gas, nil
	}

	if evm.vmConfig.Debug && evm.depth == 0 {
		evm.vmConfig.Tracer.CaptureStart(caller.Address(), contractAddr, true, code, gas, value)
	}
	start := time.Now()

	ret, err = run(evm, contract, nil)

	// check whether the max code size has been exceeded
	maxCodeSizeExceeded := evm.ChainConfig().IsEIP158(evm.BlockNumber) && len(ret) > params.MaxCodeSize
	// if the contract creation ran successfully and no errors were returned
	// calculate the gas required to store the code. If the code could not
	// be stored due to not enough gas set an error and let it be handled
	// by the error checking condition below.
	if err == nil && !maxCodeSizeExceeded {
		createDataGas := uint64(len(ret)) * params.CreateDataGas
		if contract.UseGas(createDataGas) {
			evm.StateDB.SetCode(contractAddr, ret)
		} else {
			err = ErrCodeStoreOutOfGas
		}
	}

	// When an error was returned by the EVM or when setting the creation code
	// above we revert to the snapshot and consume any gas remaining. Additionally
	// when we're in homestead this also counts for code storage gas errors.
	if maxCodeSizeExceeded || (err != nil && (evm.ChainConfig().IsHomestead(evm.BlockNumber) || err != ErrCodeStoreOutOfGas)) {
		evm.StateDB.RevertToSnapshot(snapshot)
		if err != errExecutionReverted {
			contract.UseGas(contract.Gas)
		}
	}
	// Assign err if contract code size exceeds the max while the err is still empty.
	if maxCodeSizeExceeded && err == nil {
		err = errMaxCodeSizeExceeded
	}
	if evm.vmConfig.Debug && evm.depth == 0 {
		evm.vmConfig.Tracer.CaptureEnd(ret, gas-contract.Gas, time.Since(start), err)
	}
	return ret, contractAddr, contract.Gas, err
}

// ChainConfig returns the environment's chain configuration
func (evm *EVM) ChainConfig() *params.ChainConfig { return evm.chainConfig }

// Interpreter returns the EVM interpreter
func (evm *EVM) Interpreter() *Interpreter { return evm.interpreter }<|MERGE_RESOLUTION|>--- conflicted
+++ resolved
@@ -108,16 +108,12 @@
 	// abort is used to abort the EVM calling operations
 	// NOTE: must be set atomically
 	abort int32
-<<<<<<< HEAD
-
 	// ethereum native interface handler
 	eni *eni.ENI
-=======
 	// callGasTemp holds the gas available for the current call. This is needed because the
 	// available gas is calculated in gasCall* according to the 63/64 rule and later
 	// applied in opCall*.
 	callGasTemp uint64
->>>>>>> 047167a1
 }
 
 // NewEVM returns a new EVM. The returned EVM is not thread safe and should
