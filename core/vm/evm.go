// Copyright 2014 The go-ethereum Authors
// This file is part of the go-ethereum library.
//
// The go-ethereum library is free software: you can redistribute it and/or modify
// it under the terms of the GNU Lesser General Public License as published by
// the Free Software Foundation, either version 3 of the License, or
// (at your option) any later version.
//
// The go-ethereum library is distributed in the hope that it will be useful,
// but WITHOUT ANY WARRANTY; without even the implied warranty of
// MERCHANTABILITY or FITNESS FOR A PARTICULAR PURPOSE. See the
// GNU Lesser General Public License for more details.
//
// You should have received a copy of the GNU Lesser General Public License
// along with the go-ethereum library. If not, see <http://www.gnu.org/licenses/>.

package vm

import (
	"math/big"
	"sync/atomic"
	"time"

	"github.com/ethereum/go-ethereum/common"
	"github.com/ethereum/go-ethereum/core/vm/eni"
	"github.com/ethereum/go-ethereum/core/vm/umbrella"
	"github.com/ethereum/go-ethereum/crypto"
	"github.com/ethereum/go-ethereum/params"
)

// emptyCodeHash is used by create to ensure deployment is disallowed to already
// deployed contract addresses (relevant after the account abstraction).
var emptyCodeHash = crypto.Keccak256Hash(nil)

type (
	// CanTransferFunc is the signature of a transfer guard function
	CanTransferFunc func(StateDB, common.Address, *big.Int) bool
	// TransferFunc is the signature of a transfer function
	TransferFunc func(StateDB, common.Address, common.Address, *big.Int)
	// GetHashFunc returns the n'th block hash in the blockchain
	// and is used by the BLOCKHASH EVM op code.
	GetHashFunc func(uint64) common.Hash
)

// run runs the given contract and takes care of running precompiles with a fallback to the byte code interpreter.
func run(evm *EVM, contract *Contract, input []byte, readOnly bool) ([]byte, error) {
	if contract.CodeAddr != nil {
		precompiles := PrecompiledContractsHomestead
		if evm.chainRules.IsByzantium {
			precompiles = PrecompiledContractsByzantium
		}
		if evm.chainRules.IsIstanbul {
			precompiles = PrecompiledContractsIstanbul
		}
		if p := precompiles[*contract.CodeAddr]; p != nil {
			return RunPrecompiledContract(p, input, contract)
		}
	}
	for _, interpreter := range evm.interpreters {
		if interpreter.CanRun(contract.Code) {
			if evm.interpreter != interpreter {
				// Ensure that the interpreter pointer is set back
				// to its current value upon return.
				defer func(i Interpreter) {
					evm.interpreter = i
				}(evm.interpreter)
				evm.interpreter = interpreter
			}
			return interpreter.Run(contract, input, readOnly)
		}
	}
	return nil, ErrNoCompatibleInterpreter
}

// Context provides the EVM with auxiliary information. Once provided
// it shouldn't be modified.
type Context struct {
	// CanTransfer returns whether the account contains
	// sufficient ether to transfer the value
	CanTransfer CanTransferFunc
	// Transfer transfers ether from one account to the other
	Transfer TransferFunc
	// GetHash returns the hash corresponding to n
	GetHash GetHashFunc

	// Message information
	Origin   common.Address // Provides information for ORIGIN
	GasPrice *big.Int       // Provides information for GASPRICE

	// Block information
	Coinbase    common.Address // Provides information for COINBASE
	GasLimit    uint64         // Provides information for GASLIMIT
	BlockNumber *big.Int       // Provides information for NUMBER
	Time        *big.Int       // Provides information for TIME
	Difficulty  *big.Int       // Provides information for DIFFICULTY

	// Travis database helper component
	Umbrella umbrella.Umbrella
}

// EVM is the Ethereum Virtual Machine base object and provides
// the necessary tools to run a contract on the given state with
// the provided context. It should be noted that any error
// generated through any of the calls should be considered a
// revert-state-and-consume-all-gas operation, no checks on
// specific errors should ever be performed. The interpreter makes
// sure that any errors generated are to be considered faulty code.
//
// The EVM should never be reused and is not thread safe.
type EVM struct {
	// Context provides auxiliary blockchain related information
	Context
	// StateDB gives access to the underlying state
	StateDB StateDB
	// Depth is the current call stack
	depth int

	// chainConfig contains information about the current chain
	chainConfig *params.ChainConfig
	// chain rules contains the chain rules for the current epoch
	chainRules params.Rules
	// virtual machine configuration options used to initialise the
	// evm.
	vmConfig Config
	// global (to this context) ethereum virtual machine
	// used throughout the execution of the tx.
	interpreters []Interpreter
	interpreter  Interpreter
	// abort is used to abort the EVM calling operations
	// NOTE: must be set atomically
	abort int32
	// ethereum native interface handler
	eni *eni.ENI
	// umbrella is a hendler to communacate with Travis database
	umbrella umbrella.Umbrella
	// callGasTemp holds the gas available for the current call. This is needed because the
	// available gas is calculated in gasCall* according to the 63/64 rule and later
	// applied in opCall*.
	callGasTemp uint64
	// freegas flag
	// NOTE: must be set atomically
	freegas int32
	// random number counter
	randomNumberCounter uint64
}

// NewEVM returns a new EVM. The returned EVM is not thread safe and should
// only ever be used *once*.
func NewEVM(ctx Context, statedb StateDB, chainConfig *params.ChainConfig, vmConfig Config) *EVM {
	evm := &EVM{
<<<<<<< HEAD
		Context:             ctx,
		StateDB:             statedb,
		vmConfig:            vmConfig,
		chainConfig:         chainConfig,
		chainRules:          chainConfig.Rules(ctx.BlockNumber),
		eni:                 eni.NewENI(),
		umbrella:            ctx.Umbrella,
		freegas:             0,
		randomNumberCounter: 0,
=======
		Context:      ctx,
		StateDB:      statedb,
		vmConfig:     vmConfig,
		chainConfig:  chainConfig,
		chainRules:   chainConfig.Rules(ctx.BlockNumber),
		interpreters: make([]Interpreter, 0, 1),
	}

	if chainConfig.IsEWASM(ctx.BlockNumber) {
		// to be implemented by EVM-C and Wagon PRs.
		// if vmConfig.EWASMInterpreter != "" {
		//  extIntOpts := strings.Split(vmConfig.EWASMInterpreter, ":")
		//  path := extIntOpts[0]
		//  options := []string{}
		//  if len(extIntOpts) > 1 {
		//    options = extIntOpts[1..]
		//  }
		//  evm.interpreters = append(evm.interpreters, NewEVMVCInterpreter(evm, vmConfig, options))
		// } else {
		// 	evm.interpreters = append(evm.interpreters, NewEWASMInterpreter(evm, vmConfig))
		// }
		panic("No supported ewasm interpreter yet.")
>>>>>>> e76047e9
	}

	// vmConfig.EVMInterpreter will be used by EVM-C, it won't be checked here
	// as we always want to have the built-in EVM as the failover option.
	evm.interpreters = append(evm.interpreters, NewEVMInterpreter(evm, vmConfig))
	evm.interpreter = evm.interpreters[0]

	return evm
}

// Set the flag of freegas method
func (evm *EVM) SetFreeGas(flag bool) {
	isFreeGas := int32(0)
	if flag {
		isFreeGas = int32(1)
	}
	atomic.StoreInt32(&evm.freegas, isFreeGas)
}

// Get the flag of freegas
func (evm *EVM) IsFreeGas() bool {
	if evm.freegas == 0 {
		return false
	}
	return true
}

// Increase random number counter
func (evm *EVM) IncreaseRandomNumberCounter() uint64 {
	evm.randomNumberCounter += 1
	return evm.randomNumberCounter
}

// Cancel cancels any running EVM operation. This may be called concurrently and
// it's safe to be called multiple times.
func (evm *EVM) Cancel() {
	atomic.StoreInt32(&evm.abort, 1)
}

// Cancelled returns true if Cancel has been called
func (evm *EVM) Cancelled() bool {
	return atomic.LoadInt32(&evm.abort) == 1
}

// Interpreter returns the current interpreter
func (evm *EVM) Interpreter() Interpreter {
	return evm.interpreter
}

// Call executes the contract associated with the addr with the given input as
// parameters. It also handles any necessary value transfer required and takes
// the necessary steps to create accounts and reverses the state in case of an
// execution error or failed value transfer.
func (evm *EVM) Call(caller ContractRef, addr common.Address, input []byte, gas uint64, value *big.Int) (ret []byte, leftOverGas uint64, err error) {
	if evm.vmConfig.NoRecursion && evm.depth > 0 {
		return nil, gas, nil
	}

	// Fail if we're trying to execute above the call depth limit
	if evm.depth > int(params.CallCreateDepth) {
		return nil, gas, ErrDepth
	}
	// Fail if we're trying to transfer more than the available balance
	if !evm.Context.CanTransfer(evm.StateDB, caller.Address(), value) {
		return nil, gas, ErrInsufficientBalance
	}

	var (
		to       = AccountRef(addr)
		snapshot = evm.StateDB.Snapshot()
	)
	if !evm.StateDB.Exist(addr) {
		precompiles := PrecompiledContractsHomestead
		if evm.chainRules.IsByzantium {
			precompiles = PrecompiledContractsByzantium
		}
		if evm.chainRules.IsIstanbul {
			precompiles = PrecompiledContractsIstanbul
		}
		if precompiles[addr] == nil && evm.chainRules.IsEIP158 && value.Sign() == 0 {
			// Calling a non existing account, don't do anything, but ping the tracer
			if evm.vmConfig.Debug && evm.depth == 0 {
				evm.vmConfig.Tracer.CaptureStart(caller.Address(), addr, false, input, gas, value)
				evm.vmConfig.Tracer.CaptureEnd(ret, 0, 0, nil)
			}
			return nil, gas, nil
		}
		evm.StateDB.CreateAccount(addr)
	}
	evm.Transfer(evm.StateDB, caller.Address(), to.Address(), value)
	// Initialise a new contract and set the code that is to be used by the EVM.
	// The contract is a scoped environment for this execution context only.
	contract := NewContract(caller, to, value, gas)
	contract.SetCallCode(&addr, evm.StateDB.GetCodeHash(addr), evm.StateDB.GetCode(addr))

	// Even if the account has no code, we need to continue because it might be a precompile
	start := time.Now()

	// Capture the tracer start/end events in debug mode
	if evm.vmConfig.Debug && evm.depth == 0 {
		evm.vmConfig.Tracer.CaptureStart(caller.Address(), addr, false, input, gas, value)

		defer func() { // Lazy evaluation of the parameters
			evm.vmConfig.Tracer.CaptureEnd(ret, gas-contract.Gas, time.Since(start), err)
		}()
	}
	ret, err = run(evm, contract, input, false)

	// When an error was returned by the EVM or when setting the creation code
	// above we revert to the snapshot and consume any gas remaining. Additionally
	// when we're in homestead this also counts for code storage gas errors.
	if err != nil {
		evm.StateDB.RevertToSnapshot(snapshot)
		if err != errExecutionReverted && err != errENIExecutionError {
			contract.UseGas(contract.Gas)
		}
	}
	return ret, contract.Gas, err
}

// CallCode executes the contract associated with the addr with the given input
// as parameters. It also handles any necessary value transfer required and takes
// the necessary steps to create accounts and reverses the state in case of an
// execution error or failed value transfer.
//
// CallCode differs from Call in the sense that it executes the given address'
// code with the caller as context.
func (evm *EVM) CallCode(caller ContractRef, addr common.Address, input []byte, gas uint64, value *big.Int) (ret []byte, leftOverGas uint64, err error) {
	if evm.vmConfig.NoRecursion && evm.depth > 0 {
		return nil, gas, nil
	}

	// Fail if we're trying to execute above the call depth limit
	if evm.depth > int(params.CallCreateDepth) {
		return nil, gas, ErrDepth
	}
	// Fail if we're trying to transfer more than the available balance
	if !evm.CanTransfer(evm.StateDB, caller.Address(), value) {
		return nil, gas, ErrInsufficientBalance
	}

	var (
		snapshot = evm.StateDB.Snapshot()
		to       = AccountRef(caller.Address())
	)
	// Initialise a new contract and set the code that is to be used by the EVM.
	// The contract is a scoped environment for this execution context only.
	contract := NewContract(caller, to, value, gas)
	contract.SetCallCode(&addr, evm.StateDB.GetCodeHash(addr), evm.StateDB.GetCode(addr))

	ret, err = run(evm, contract, input, false)
	if err != nil {
		evm.StateDB.RevertToSnapshot(snapshot)
		if err != errExecutionReverted {
			contract.UseGas(contract.Gas)
		}
	}
	return ret, contract.Gas, err
}

// DelegateCall executes the contract associated with the addr with the given input
// as parameters. It reverses the state in case of an execution error.
//
// DelegateCall differs from CallCode in the sense that it executes the given address'
// code with the caller as context and the caller is set to the caller of the caller.
func (evm *EVM) DelegateCall(caller ContractRef, addr common.Address, input []byte, gas uint64) (ret []byte, leftOverGas uint64, err error) {
	if evm.vmConfig.NoRecursion && evm.depth > 0 {
		return nil, gas, nil
	}
	// Fail if we're trying to execute above the call depth limit
	if evm.depth > int(params.CallCreateDepth) {
		return nil, gas, ErrDepth
	}

	var (
		snapshot = evm.StateDB.Snapshot()
		to       = AccountRef(caller.Address())
	)

	// Initialise a new contract and make initialise the delegate values
	contract := NewContract(caller, to, nil, gas).AsDelegate()
	contract.SetCallCode(&addr, evm.StateDB.GetCodeHash(addr), evm.StateDB.GetCode(addr))

	ret, err = run(evm, contract, input, false)
	if err != nil {
		evm.StateDB.RevertToSnapshot(snapshot)
		if err != errExecutionReverted {
			contract.UseGas(contract.Gas)
		}
	}
	return ret, contract.Gas, err
}

// StaticCall executes the contract associated with the addr with the given input
// as parameters while disallowing any modifications to the state during the call.
// Opcodes that attempt to perform such modifications will result in exceptions
// instead of performing the modifications.
func (evm *EVM) StaticCall(caller ContractRef, addr common.Address, input []byte, gas uint64) (ret []byte, leftOverGas uint64, err error) {
	if evm.vmConfig.NoRecursion && evm.depth > 0 {
		return nil, gas, nil
	}
	// Fail if we're trying to execute above the call depth limit
	if evm.depth > int(params.CallCreateDepth) {
		return nil, gas, ErrDepth
	}

	var (
		to       = AccountRef(addr)
		snapshot = evm.StateDB.Snapshot()
	)
	// Initialise a new contract and set the code that is to be used by the EVM.
	// The contract is a scoped environment for this execution context only.
	contract := NewContract(caller, to, new(big.Int), gas)
	contract.SetCallCode(&addr, evm.StateDB.GetCodeHash(addr), evm.StateDB.GetCode(addr))

	// We do an AddBalance of zero here, just in order to trigger a touch.
	// This doesn't matter on Mainnet, where all empties are gone at the time of Byzantium,
	// but is the correct thing to do and matters on other networks, in tests, and potential
	// future scenarios
	evm.StateDB.AddBalance(addr, bigZero)

	// When an error was returned by the EVM or when setting the creation code
	// above we revert to the snapshot and consume any gas remaining. Additionally
	// when we're in Homestead this also counts for code storage gas errors.
	ret, err = run(evm, contract, input, true)
	if err != nil {
		evm.StateDB.RevertToSnapshot(snapshot)
		if err != errExecutionReverted {
			contract.UseGas(contract.Gas)
		}
	}
	return ret, contract.Gas, err
}

type codeAndHash struct {
	code []byte
	hash common.Hash
}

func (c *codeAndHash) Hash() common.Hash {
	if c.hash == (common.Hash{}) {
		c.hash = crypto.Keccak256Hash(c.code)
	}
	return c.hash
}

// create creates a new contract using code as deployment code.
func (evm *EVM) create(caller ContractRef, codeAndHash *codeAndHash, gas uint64, value *big.Int, address common.Address) ([]byte, common.Address, uint64, error) {
	// Depth check execution. Fail if we're trying to execute above the
	// limit.
	if evm.depth > int(params.CallCreateDepth) {
		return nil, common.Address{}, gas, ErrDepth
	}
	if !evm.CanTransfer(evm.StateDB, caller.Address(), value) {
		return nil, common.Address{}, gas, ErrInsufficientBalance
	}
	nonce := evm.StateDB.GetNonce(caller.Address())
	evm.StateDB.SetNonce(caller.Address(), nonce+1)

	// Ensure there's no existing contract already at the designated address
	contractHash := evm.StateDB.GetCodeHash(address)
	if evm.StateDB.GetNonce(address) != 0 || (contractHash != (common.Hash{}) && contractHash != emptyCodeHash) {
		return nil, common.Address{}, 0, ErrContractAddressCollision
	}
	// Create a new account on the state
	snapshot := evm.StateDB.Snapshot()
	evm.StateDB.CreateAccount(address)
	if evm.chainRules.IsEIP158 {
		evm.StateDB.SetNonce(address, 1)
	}
	evm.Transfer(evm.StateDB, caller.Address(), address, value)

	// Initialise a new contract and set the code that is to be used by the EVM.
	// The contract is a scoped environment for this execution context only.
	contract := NewContract(caller, AccountRef(address), value, gas)
	contract.SetCodeOptionalHash(&address, codeAndHash)

	if evm.vmConfig.NoRecursion && evm.depth > 0 {
		return nil, address, gas, nil
	}

	if evm.vmConfig.Debug && evm.depth == 0 {
		evm.vmConfig.Tracer.CaptureStart(caller.Address(), address, true, codeAndHash.code, gas, value)
	}
	start := time.Now()

	ret, err := run(evm, contract, nil, false)

	// check whether the max code size has been exceeded
	maxCodeSizeExceeded := evm.chainRules.IsEIP158 && len(ret) > params.MaxCodeSize
	// if the contract creation ran successfully and no errors were returned
	// calculate the gas required to store the code. If the code could not
	// be stored due to not enough gas set an error and let it be handled
	// by the error checking condition below.
	if err == nil && !maxCodeSizeExceeded {
		createDataGas := uint64(len(ret)) * params.CreateDataGas
		if contract.UseGas(createDataGas) {
			evm.StateDB.SetCode(address, ret)
		} else {
			err = ErrCodeStoreOutOfGas
		}
	}

	// When an error was returned by the EVM or when setting the creation code
	// above we revert to the snapshot and consume any gas remaining. Additionally
	// when we're in homestead this also counts for code storage gas errors.
	if maxCodeSizeExceeded || (err != nil && (evm.chainRules.IsHomestead || err != ErrCodeStoreOutOfGas)) {
		evm.StateDB.RevertToSnapshot(snapshot)
		if err != errExecutionReverted && err != errENIExecutionError {
			contract.UseGas(contract.Gas)
		}
	}
	// Assign err if contract code size exceeds the max while the err is still empty.
	if maxCodeSizeExceeded && err == nil {
		err = errMaxCodeSizeExceeded
	}
	if evm.vmConfig.Debug && evm.depth == 0 {
		evm.vmConfig.Tracer.CaptureEnd(ret, gas-contract.Gas, time.Since(start), err)
	}
	return ret, address, contract.Gas, err

}

// Create creates a new contract using code as deployment code.
func (evm *EVM) Create(caller ContractRef, code []byte, gas uint64, value *big.Int) (ret []byte, contractAddr common.Address, leftOverGas uint64, err error) {
	contractAddr = crypto.CreateAddress(caller.Address(), evm.StateDB.GetNonce(caller.Address()))
	return evm.create(caller, &codeAndHash{code: code}, gas, value, contractAddr)
}

// Create2 creates a new contract using code as deployment code.
//
// The different between Create2 with Create is Create2 uses sha3(0xff ++ msg.sender ++ salt ++ sha3(init_code))[12:]
// instead of the usual sender-and-nonce-hash as the address where the contract is initialized at.
func (evm *EVM) Create2(caller ContractRef, code []byte, gas uint64, endowment *big.Int, salt *big.Int) (ret []byte, contractAddr common.Address, leftOverGas uint64, err error) {
	codeAndHash := &codeAndHash{code: code}
	contractAddr = crypto.CreateAddress2(caller.Address(), common.BigToHash(salt), codeAndHash.Hash().Bytes())
	return evm.create(caller, codeAndHash, gas, endowment, contractAddr)
}

// ChainConfig returns the environment's chain configuration
func (evm *EVM) ChainConfig() *params.ChainConfig { return evm.chainConfig }<|MERGE_RESOLUTION|>--- conflicted
+++ resolved
@@ -148,7 +148,6 @@
 // only ever be used *once*.
 func NewEVM(ctx Context, statedb StateDB, chainConfig *params.ChainConfig, vmConfig Config) *EVM {
 	evm := &EVM{
-<<<<<<< HEAD
 		Context:             ctx,
 		StateDB:             statedb,
 		vmConfig:            vmConfig,
@@ -158,13 +157,7 @@
 		umbrella:            ctx.Umbrella,
 		freegas:             0,
 		randomNumberCounter: 0,
-=======
-		Context:      ctx,
-		StateDB:      statedb,
-		vmConfig:     vmConfig,
-		chainConfig:  chainConfig,
-		chainRules:   chainConfig.Rules(ctx.BlockNumber),
-		interpreters: make([]Interpreter, 0, 1),
+		interpreters:        make([]Interpreter, 0, 1),
 	}
 
 	if chainConfig.IsEWASM(ctx.BlockNumber) {
@@ -181,7 +174,6 @@
 		// 	evm.interpreters = append(evm.interpreters, NewEWASMInterpreter(evm, vmConfig))
 		// }
 		panic("No supported ewasm interpreter yet.")
->>>>>>> e76047e9
 	}
 
 	// vmConfig.EVMInterpreter will be used by EVM-C, it won't be checked here
