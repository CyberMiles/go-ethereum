--- conflicted
+++ resolved
@@ -150,7 +150,6 @@
 // only ever be used *once*.
 func NewEVM(ctx Context, statedb StateDB, chainConfig *params.ChainConfig, vmConfig Config) *EVM {
 	evm := &EVM{
-<<<<<<< HEAD
 		Context:             ctx,
 		StateDB:             statedb,
 		vmConfig:            vmConfig,
@@ -160,16 +159,8 @@
 		umbrella:            ctx.Umbrella,
 		freegas:             0,
 		randomNumberCounter: 0,
-		interpreters:        make([]Interpreter, 0, 1),
-=======
-		Context:     ctx,
-		StateDB:     statedb,
-		vmConfig:    vmConfig,
-		chainConfig: chainConfig,
-		chainRules:  chainConfig.Rules(ctx.BlockNumber),
 		// The list of interpreters, space reserved for both EVM and EWASM ones.
 		interpreters: make([]Interpreter, 0, 2),
->>>>>>> 499c7fb9
 	}
 
 	if chainConfig.IsEWASM(ctx.BlockNumber) {
