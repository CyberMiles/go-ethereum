--- conflicted
+++ resolved
@@ -377,21 +377,16 @@
 		}
 	}
 
-<<<<<<< HEAD
-func gasDup(gt params.GasTable, evm *EVM, contract *Contract, stack *Stack, mem *Memory, memorySize uint64) (uint64, error) {
-	return GasFastestStep, nil
-}
-
-func gasENI(gt params.GasTable, evm *EVM, contract *Contract, stack *Stack, mem *Memory, memorySize uint64) (uint64, error) {
-	gas, err := evm.eni.Gas()
-	if err != nil {
-		return 0, err
-	}
-	return 400 + gas, nil
-=======
 	if !evm.StateDB.HasSuicided(contract.Address()) {
 		evm.StateDB.AddRefund(params.SelfdestructRefundGas)
 	}
 	return gas, nil
->>>>>>> e76047e9
+}
+
+func gasENI(evm *EVM, contract *Contract, stack *Stack, mem *Memory, memorySize uint64) (uint64, error) {
+	gas, err := evm.eni.Gas()
+	if err != nil {
+		return 0, err
+	}
+	return 400 + gas, nil
 }