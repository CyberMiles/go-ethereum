// Copyright 2014 The go-ethereum Authors
// This file is part of the go-ethereum library.
//
// The go-ethereum library is free software: you can redistribute it and/or modify
// it under the terms of the GNU Lesser General Public License as published by
// the Free Software Foundation, either version 3 of the License, or
// (at your option) any later version.
//
// The go-ethereum library is distributed in the hope that it will be useful,
// but WITHOUT ANY WARRANTY; without even the implied warranty of
// MERCHANTABILITY or FITNESS FOR A PARTICULAR PURPOSE. See the
// GNU Lesser General Public License for more details.
//
// You should have received a copy of the GNU Lesser General Public License
// along with the go-ethereum library. If not, see <http://www.gnu.org/licenses/>.

package vm

import (
	"fmt"
	"sync/atomic"

	"github.com/ethereum/go-ethereum/common/math"
	"github.com/ethereum/go-ethereum/params"
)

// Config are the configuration options for the Interpreter
type Config struct {
	// Debug enabled debugging Interpreter options
	Debug bool
	// Tracer is the op code logger
	Tracer Tracer
	// NoRecursion disabled Interpreter call, callcode,
	// delegate call and create.
	NoRecursion bool
	// Enable recording of SHA3/keccak preimages
	EnablePreimageRecording bool
	// JumpTable contains the EVM instruction table. This
	// may be left uninitialised and will be set to the default
	// table.
	JumpTable [256]operation
}

// Interpreter is used to run Ethereum based contracts and will utilise the
// passed environment to query external sources for state information.
// The Interpreter will run the byte code VM based on the passed
// configuration.
type Interpreter struct {
	evm      *EVM
	cfg      Config
	gasTable params.GasTable
	intPool  *intPool

	readOnly   bool   // Whether to throw on stateful modifications
	returnData []byte // Last CALL's return data for subsequent reuse
}

// NewInterpreter returns a new instance of the Interpreter.
func NewInterpreter(evm *EVM, cfg Config) *Interpreter {
	// We use the STOP instruction whether to see
	// the jump table was initialised. If it was not
	// we'll set the default jump table.
	if !cfg.JumpTable[STOP].valid {
		switch {
		case evm.ChainConfig().IsConstantinople(evm.BlockNumber):
			cfg.JumpTable = constantinopleInstructionSet
		case evm.ChainConfig().IsByzantium(evm.BlockNumber):
			cfg.JumpTable = byzantiumInstructionSet
		case evm.ChainConfig().IsHomestead(evm.BlockNumber):
			cfg.JumpTable = homesteadInstructionSet
		default:
			cfg.JumpTable = frontierInstructionSet
		}
	}

	return &Interpreter{
		evm:      evm,
		cfg:      cfg,
		gasTable: evm.ChainConfig().GasTable(evm.BlockNumber),
	}
}

func (in *Interpreter) enforceRestrictions(op OpCode, operation operation, stack *Stack) error {
	if in.evm.chainRules.IsByzantium {
		if in.readOnly {
			// If the interpreter is operating in readonly mode, make sure no
			// state-modifying operation is performed. The 3rd stack item
			// for a call operation is the value. Transferring value from one
			// account to the others means the state is modified and should also
			// return with an error.
			if operation.writes || (op == CALL && stack.Back(2).BitLen() > 0) {
				return errWriteProtection
			}
		}
	}
	return nil
}

// Run loops and evaluates the contract's code with the given input data and returns
// the return byte-slice and an error if one occurred.
//
// It's important to note that any errors returned by the interpreter should be
// considered a revert-and-consume-all-gas operation except for
// errExecutionReverted which means revert-and-keep-gas-left.
func (in *Interpreter) Run(contract *Contract, input []byte) (ret []byte, err error) {
	if in.intPool == nil {
		in.intPool = poolOfIntPools.get()
		defer func() {
			poolOfIntPools.put(in.intPool)
			in.intPool = nil
		}()
	}

	// Increment the call depth which is restricted to 1024
	in.evm.depth++
	defer func() { in.evm.depth-- }()

	// Reset the previous call's return data. It's unimportant to preserve the old buffer
	// as every returning call will return new data anyway.
	in.returnData = nil

	// Don't bother with the execution if there's no code.
	if len(contract.Code) == 0 {
		return nil, nil
	}

	var (
		op    OpCode        // current opcode
		mem   = NewMemory() // bound memory
		stack = newstack()  // local stack
		// For optimisation reason we're using uint64 as the program counter.
		// It's theoretically possible to go above 2^64. The YP defines the PC
		// to be uint256. Practically much less so feasible.
		pc   = uint64(0) // program counter
		cost uint64
		// copies used by tracer
		pcCopy  uint64 // needed for the deferred Tracer
		gasCopy uint64 // for Tracer to log gas remaining before execution
		logged  bool   // deferred Tracer should ignore already logged steps
	)
	contract.Input = input

	// Reclaim the stack as an int pool when the execution stops
	defer func() { in.intPool.put(stack.data...) }()

	if in.cfg.Debug {
		defer func() {
			if err != nil {
				if !logged {
					in.cfg.Tracer.CaptureState(in.evm, pcCopy, op, gasCopy, cost, mem, stack, contract, in.evm.depth, err)
				} else {
					in.cfg.Tracer.CaptureFault(in.evm, pcCopy, op, gasCopy, cost, mem, stack, contract, in.evm.depth, err)
				}
			}
		}()
	}
	// The Interpreter main run loop (contextual). This loop runs until either an
	// explicit STOP, RETURN or SELFDESTRUCT is executed, an error occurred during
	// the execution of one of the operations or until the done flag is set by the
	// parent context.
	for atomic.LoadInt32(&in.evm.abort) == 0 {
		if in.cfg.Debug {
			// Capture pre-execution values for tracing.
			logged, pcCopy, gasCopy = false, pc, contract.Gas
		}

		// Get the operation from the jump table and validate the stack to ensure there are
		// enough stack items available to perform the operation.
		op = contract.GetOp(pc)
		operation := in.cfg.JumpTable[op]
		if !operation.valid {
			return nil, fmt.Errorf("invalid opcode 0x%x", int(op))
		}
		if err := operation.validateStack(stack); err != nil {
			return nil, err
		}
		// If the operation is valid, enforce and write restrictions
		if err := in.enforceRestrictions(op, operation, stack); err != nil {
			return nil, err
		}

		var memorySize uint64
		// calculate the new memory size and expand the memory to fit
		// the operation
		if operation.memorySize != nil {
			memSize, overflow := bigUint64(operation.memorySize(stack))
			if overflow {
				return nil, errGasUintOverflow
			}
			// memory is expanded in words of 32 bytes. Gas
			// is also calculated in words.
			if memorySize, overflow = math.SafeMul(toWordSize(memSize), 32); overflow {
				return nil, errGasUintOverflow
			}
		}
<<<<<<< HEAD

		// initialize operation environment
		if operation.init != nil {
			err = operation.init(in.evm, stack, mem)
			if err != nil {
				return nil, err
			}
		}

		if !in.cfg.DisableGasMetering {
			// consume the gas and return an error if not enough gas is available.
			// cost is explicitly set so that the capture state defer method cas get the proper cost
			cost, err = operation.gasCost(in.gasTable, in.evm, contract, stack, mem, memorySize)
			if err != nil {
				return nil, err
			}
			if !contract.UseGas(cost) {
				return nil, ErrOutOfGas
			}
=======
		// consume the gas and return an error if not enough gas is available.
		// cost is explicitly set so that the capture state defer method can get the proper cost
		cost, err = operation.gasCost(in.gasTable, in.evm, contract, stack, mem, memorySize)
		if err != nil || !contract.UseGas(cost) {
			return nil, ErrOutOfGas
>>>>>>> 047167a1
		}
		if memorySize > 0 {
			mem.Resize(memorySize)
		}

		if in.cfg.Debug {
			in.cfg.Tracer.CaptureState(in.evm, pc, op, gasCopy, cost, mem, stack, contract, in.evm.depth, err)
			logged = true
		}

		// execute the operation
		res, err := operation.execute(&pc, in.evm, contract, mem, stack)
		// verifyPool is a build flag. Pool verification makes sure the integrity
		// of the integer pool by comparing values to a default value.
		if verifyPool {
			verifyIntegerPool(in.intPool)
		}
		// if the operation clears the return data (e.g. it has returning data)
		// set the last return to the result of the operation.
		if operation.returns {
			in.returnData = res
		}

		switch {
		case err != nil:
			return nil, err
		case operation.reverts:
			return res, errExecutionReverted
		case operation.halts:
			return res, nil
		case !operation.jumps:
			pc++
		}
	}
	return nil, nil
}<|MERGE_RESOLUTION|>--- conflicted
+++ resolved
@@ -193,7 +193,6 @@
 				return nil, errGasUintOverflow
 			}
 		}
-<<<<<<< HEAD
 
 		// initialize operation environment
 		if operation.init != nil {
@@ -203,23 +202,11 @@
 			}
 		}
 
-		if !in.cfg.DisableGasMetering {
-			// consume the gas and return an error if not enough gas is available.
-			// cost is explicitly set so that the capture state defer method cas get the proper cost
-			cost, err = operation.gasCost(in.gasTable, in.evm, contract, stack, mem, memorySize)
-			if err != nil {
-				return nil, err
-			}
-			if !contract.UseGas(cost) {
-				return nil, ErrOutOfGas
-			}
-=======
 		// consume the gas and return an error if not enough gas is available.
 		// cost is explicitly set so that the capture state defer method can get the proper cost
 		cost, err = operation.gasCost(in.gasTable, in.evm, contract, stack, mem, memorySize)
 		if err != nil || !contract.UseGas(cost) {
 			return nil, ErrOutOfGas
->>>>>>> 047167a1
 		}
 		if memorySize > 0 {
 			mem.Resize(memorySize)
