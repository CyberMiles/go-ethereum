--- conflicted
+++ resolved
@@ -55,11 +55,7 @@
 type Interpreter interface {
 	// Run loops and evaluates the contract's code with the given input data and returns
 	// the return byte-slice and an error if one occurred.
-<<<<<<< HEAD
-	Run(contract *Contract, input []byte) ([]byte, error)
-=======
 	Run(contract *Contract, input []byte, static bool) ([]byte, error)
->>>>>>> 8bbe7207
 	// CanRun tells if the contract, passed as an argument, can be
 	// run by the current interpreter. This is meant so that the
 	// caller can do something like:
@@ -72,12 +68,6 @@
 	// }
 	// ```
 	CanRun([]byte) bool
-<<<<<<< HEAD
-	// IsReadOnly reports if the interpreter is in read only mode.
-	IsReadOnly() bool
-	// SetReadOnly sets (or unsets) read only mode in the interpreter.
-	SetReadOnly(bool)
-=======
 }
 
 // keccakState wraps sha3.state. In addition to the usual hash methods, it also supports
@@ -86,7 +76,6 @@
 type keccakState interface {
 	hash.Hash
 	Read([]byte) (int, error)
->>>>>>> 8bbe7207
 }
 
 // EVMInterpreter represents an EVM interpreter
@@ -151,11 +140,7 @@
 // It's important to note that any errors returned by the interpreter should be
 // considered a revert-and-consume-all-gas operation except for
 // errExecutionReverted which means revert-and-keep-gas-left.
-<<<<<<< HEAD
-func (in *EVMInterpreter) Run(contract *Contract, input []byte) (ret []byte, err error) {
-=======
 func (in *EVMInterpreter) Run(contract *Contract, input []byte, readOnly bool) (ret []byte, err error) {
->>>>>>> 8bbe7207
 	if in.intPool == nil {
 		in.intPool = poolOfIntPools.get()
 		defer func() {
@@ -308,17 +293,4 @@
 // run by the current interpreter.
 func (in *EVMInterpreter) CanRun(code []byte) bool {
 	return true
-<<<<<<< HEAD
-}
-
-// IsReadOnly reports if the interpreter is in read only mode.
-func (in *EVMInterpreter) IsReadOnly() bool {
-	return in.readOnly
-}
-
-// SetReadOnly sets (or unsets) read only mode in the interpreter.
-func (in *EVMInterpreter) SetReadOnly(ro bool) {
-	in.readOnly = ro
-=======
->>>>>>> 8bbe7207
 }