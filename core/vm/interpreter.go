// Copyright 2014 The go-ethereum Authors
// This file is part of the go-ethereum library.
//
// The go-ethereum library is free software: you can redistribute it and/or modify
// it under the terms of the GNU Lesser General Public License as published by
// the Free Software Foundation, either version 3 of the License, or
// (at your option) any later version.
//
// The go-ethereum library is distributed in the hope that it will be useful,
// but WITHOUT ANY WARRANTY; without even the implied warranty of
// MERCHANTABILITY or FITNESS FOR A PARTICULAR PURPOSE. See the
// GNU Lesser General Public License for more details.
//
// You should have received a copy of the GNU Lesser General Public License
// along with the go-ethereum library. If not, see <http://www.gnu.org/licenses/>.

package vm

import (
	"fmt"
	"hash"
	"sync/atomic"

	"github.com/ethereum/go-ethereum/common"
	"github.com/ethereum/go-ethereum/common/math"
	"github.com/ethereum/go-ethereum/log"
)

// Config are the configuration options for the Interpreter
type Config struct {
	Debug                   bool   // Enables debugging
	Tracer                  Tracer // Opcode logger
	NoRecursion             bool   // Disables call, callcode, delegate call and create
	EnablePreimageRecording bool   // Enables recording of SHA3/keccak preimages

	JumpTable [256]operation // EVM instruction table, automatically populated if unset

	EWASMInterpreter string // External EWASM interpreter options
	EVMInterpreter   string // External EVM interpreter options

	ExtraEips []int // Additional EIPS that are to be enabled
}

// Interpreter is used to run Ethereum based contracts and will utilise the
// passed environment to query external sources for state information.
// The Interpreter will run the byte code VM based on the passed
// configuration.
type Interpreter interface {
	// Run loops and evaluates the contract's code with the given input data and returns
	// the return byte-slice and an error if one occurred.
	Run(contract *Contract, input []byte, static bool) ([]byte, error)
	// CanRun tells if the contract, passed as an argument, can be
	// run by the current interpreter. This is meant so that the
	// caller can do something like:
	//
	// ```golang
	// for _, interpreter := range interpreters {
	//   if interpreter.CanRun(contract.code) {
	//     interpreter.Run(contract.code, input)
	//   }
	// }
	// ```
	CanRun([]byte) bool
}

// keccakState wraps sha3.state. In addition to the usual hash methods, it also supports
// Read to get a variable amount of data from the hash state. Read is faster than Sum
// because it doesn't copy the internal state, but also modifies the internal state.
type keccakState interface {
	hash.Hash
	Read([]byte) (int, error)
}

// EVMInterpreter represents an EVM interpreter
type EVMInterpreter struct {
	evm *EVM
	cfg Config

	intPool *intPool

	hasher    keccakState // Keccak256 hasher instance shared across opcodes
	hasherBuf common.Hash // Keccak256 hasher result array shared aross opcodes

	readOnly   bool   // Whether to throw on stateful modifications
	returnData []byte // Last CALL's return data for subsequent reuse
}

// NewEVMInterpreter returns a new instance of the Interpreter.
func NewEVMInterpreter(evm *EVM, cfg Config) *EVMInterpreter {
	// We use the STOP instruction whether to see
	// the jump table was initialised. If it was not
	// we'll set the default jump table.
	if !cfg.JumpTable[STOP].valid {
		var jt JumpTable
		switch {
		case evm.chainRules.IsConstantinople:
			jt = constantinopleInstructionSet
		case evm.chainRules.IsByzantium:
			jt = byzantiumInstructionSet
		case evm.chainRules.IsEIP158:
			jt = spuriousDragonInstructionSet
		case evm.chainRules.IsEIP150:
			jt = tangerineWhistleInstructionSet
		case evm.chainRules.IsHomestead:
			jt = homesteadInstructionSet
		default:
			jt = frontierInstructionSet
		}
		for i, eip := range cfg.ExtraEips {
			if err := EnableEIP(eip, &jt); err != nil {
				// Disable it, so caller can check if it's activated or not
				cfg.ExtraEips = append(cfg.ExtraEips[:i], cfg.ExtraEips[i+1:]...)
				log.Error("EIP activation failed", "eip", eip, "error", err)
			}
		}
		cfg.JumpTable = jt
	}

	return &EVMInterpreter{
		evm: evm,
		cfg: cfg,
	}
}

// Run loops and evaluates the contract's code with the given input data and returns
// the return byte-slice and an error if one occurred.
//
// It's important to note that any errors returned by the interpreter should be
// considered a revert-and-consume-all-gas operation except for
// errExecutionReverted which means revert-and-keep-gas-left.
func (in *EVMInterpreter) Run(contract *Contract, input []byte, readOnly bool) (ret []byte, err error) {
	if in.intPool == nil {
		in.intPool = poolOfIntPools.get()
		defer func() {
			poolOfIntPools.put(in.intPool)
			in.intPool = nil
		}()
	}

	// Increment the call depth which is restricted to 1024
	in.evm.depth++
	defer func() { in.evm.depth-- }()

	// Make sure the readOnly is only set if we aren't in readOnly yet.
	// This makes also sure that the readOnly flag isn't removed for child calls.
	if readOnly && !in.readOnly {
		in.readOnly = true
		defer func() { in.readOnly = false }()
	}

	// Reset the previous call's return data. It's unimportant to preserve the old buffer
	// as every returning call will return new data anyway.
	in.returnData = nil

	// Don't bother with the execution if there's no code.
	if len(contract.Code) == 0 {
		return nil, nil
	}

	var (
		op    OpCode        // current opcode
		mem   = NewMemory() // bound memory
		stack = newstack()  // local stack
		// For optimisation reason we're using uint64 as the program counter.
		// It's theoretically possible to go above 2^64. The YP defines the PC
		// to be uint256. Practically much less so feasible.
		pc   = uint64(0) // program counter
		cost uint64
		// copies used by tracer
		pcCopy  uint64 // needed for the deferred Tracer
		gasCopy uint64 // for Tracer to log gas remaining before execution
		logged  bool   // deferred Tracer should ignore already logged steps
		res     []byte // result of the opcode execution function
	)
	contract.Input = input

	// Reclaim the stack as an int pool when the execution stops
	defer func() { in.intPool.put(stack.data...) }()

	if in.cfg.Debug {
		defer func() {
			if err != nil {
				if !logged {
					in.cfg.Tracer.CaptureState(in.evm, pcCopy, op, gasCopy, cost, mem, stack, contract, in.evm.depth, err)
				} else {
					in.cfg.Tracer.CaptureFault(in.evm, pcCopy, op, gasCopy, cost, mem, stack, contract, in.evm.depth, err)
				}
			}
		}()
	}
	// The Interpreter main run loop (contextual). This loop runs until either an
	// explicit STOP, RETURN or SELFDESTRUCT is executed, an error occurred during
	// the execution of one of the operations or until the done flag is set by the
	// parent context.
	for atomic.LoadInt32(&in.evm.abort) == 0 {
		if in.cfg.Debug {
			// Capture pre-execution values for tracing.
			logged, pcCopy, gasCopy = false, pc, contract.Gas
		}

		// Get the operation from the jump table and validate the stack to ensure there are
		// enough stack items available to perform the operation.
		op = contract.GetOp(pc)
		operation := in.cfg.JumpTable[op]
		if !operation.valid {
			return nil, fmt.Errorf("invalid opcode 0x%x", int(op))
		}
		// Validate stack
		if sLen := stack.len(); sLen < operation.minStack {
			return nil, fmt.Errorf("stack underflow (%d <=> %d)", sLen, operation.minStack)
		} else if sLen > operation.maxStack {
			return nil, fmt.Errorf("stack limit reached %d (%d)", sLen, operation.maxStack)
		}
		// If the operation is valid, enforce and write restrictions
		if in.readOnly && in.evm.chainRules.IsByzantium {
			// If the interpreter is operating in readonly mode, make sure no
			// state-modifying operation is performed. The 3rd stack item
			// for a call operation is the value. Transferring value from one
			// account to the others means the state is modified and should also
			// return with an error.
			if operation.writes || (op == CALL && stack.Back(2).Sign() != 0) {
				return nil, errWriteProtection
			}
		}
		// Static portion of gas
		cost = operation.constantGas // For tracing
		if !contract.UseGas(operation.constantGas) {
			return nil, ErrOutOfGas
		}

		var memorySize uint64
		// calculate the new memory size and expand the memory to fit
		// the operation
		// Memory check needs to be done prior to evaluating the dynamic gas portion,
		// to detect calculation overflows
		if operation.memorySize != nil {
			memSize, overflow := operation.memorySize(stack)
			if overflow {
				return nil, errGasUintOverflow
			}
			// memory is expanded in words of 32 bytes. Gas
			// is also calculated in words.
			if memorySize, overflow = math.SafeMul(toWordSize(memSize), 32); overflow {
				return nil, errGasUintOverflow
			}
		}
<<<<<<< HEAD

		// initialize operation environment
		if operation.init != nil {
			err = operation.init(in.evm, stack, mem)
			if err != nil {
				return nil, err
			}
		}

=======
		// Dynamic portion of gas
>>>>>>> e76047e9
		// consume the gas and return an error if not enough gas is available.
		// cost is explicitly set so that the capture state defer method can get the proper cost
		if operation.dynamicGas != nil {
			var dynamicCost uint64
			dynamicCost, err = operation.dynamicGas(in.evm, contract, stack, mem, memorySize)
			cost += dynamicCost // total cost, for debug tracing
			if err != nil || !contract.UseGas(dynamicCost) {
				return nil, ErrOutOfGas
			}
		}
		if memorySize > 0 {
			mem.Resize(memorySize)
		}

		if in.cfg.Debug {
			in.cfg.Tracer.CaptureState(in.evm, pc, op, gasCopy, cost, mem, stack, contract, in.evm.depth, err)
			logged = true
		}

		// execute the operation
		res, err = operation.execute(&pc, in, contract, mem, stack)
		// verifyPool is a build flag. Pool verification makes sure the integrity
		// of the integer pool by comparing values to a default value.
		if verifyPool {
			verifyIntegerPool(in.intPool)
		}
		// if the operation clears the return data (e.g. it has returning data)
		// set the last return to the result of the operation.
		if operation.returns {
			in.returnData = res
		}

		switch {
		case err != nil:
			return nil, err
		case operation.reverts:
			return res, errExecutionReverted
		case operation.halts:
			return res, nil
		case !operation.jumps:
			pc++
		}
	}
	return nil, nil
}

// CanRun tells if the contract, passed as an argument, can be
// run by the current interpreter.
func (in *EVMInterpreter) CanRun(code []byte) bool {
	return true
}<|MERGE_RESOLUTION|>--- conflicted
+++ resolved
@@ -244,7 +244,6 @@
 				return nil, errGasUintOverflow
 			}
 		}
-<<<<<<< HEAD
 
 		// initialize operation environment
 		if operation.init != nil {
@@ -254,9 +253,7 @@
 			}
 		}
 
-=======
 		// Dynamic portion of gas
->>>>>>> e76047e9
 		// consume the gas and return an error if not enough gas is available.
 		// cost is explicitly set so that the capture state defer method can get the proper cost
 		if operation.dynamicGas != nil {
