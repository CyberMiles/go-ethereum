// Copyright 2015 The go-ethereum Authors
// This file is part of the go-ethereum library.
//
// The go-ethereum library is free software: you can redistribute it and/or modify
// it under the terms of the GNU Lesser General Public License as published by
// the Free Software Foundation, either version 3 of the License, or
// (at your option) any later version.
//
// The go-ethereum library is distributed in the hope that it will be useful,
// but WITHOUT ANY WARRANTY; without even the implied warranty of
// MERCHANTABILITY or FITNESS FOR A PARTICULAR PURPOSE. See the
// GNU Lesser General Public License for more details.
//
// You should have received a copy of the GNU Lesser General Public License
// along with the go-ethereum library. If not, see <http://www.gnu.org/licenses/>.

package vm

import (
	"errors"
<<<<<<< HEAD
	"math/big"
	"strings"
=======
>>>>>>> e76047e9

	"github.com/ethereum/go-ethereum/core/vm/eni"
	"github.com/ethereum/go-ethereum/params"
)

type (
<<<<<<< HEAD
	executionFunc       func(pc *uint64, env *EVM, contract *Contract, memory *Memory, stack *Stack) ([]byte, error)
	gasFunc             func(params.GasTable, *EVM, *Contract, *Stack, *Memory, uint64) (uint64, error) // last parameter is the requested memory size as a uint64
	stackValidationFunc func(*Stack) error
	memorySizeFunc      func(*Stack) *big.Int
	initFunc            func(*EVM, *Stack, *Memory) error
=======
	executionFunc func(pc *uint64, interpreter *EVMInterpreter, contract *Contract, memory *Memory, stack *Stack) ([]byte, error)
	gasFunc       func(*EVM, *Contract, *Stack, *Memory, uint64) (uint64, error) // last parameter is the requested memory size as a uint64
	// memorySizeFunc returns the required size, and whether the operation overflowed a uint64
	memorySizeFunc func(*Stack) (size uint64, overflow bool)
>>>>>>> e76047e9
)

var errGasUintOverflow = errors.New("gas uint64 overflow")

type operation struct {
	// execute is the operation function
	execute     executionFunc
	constantGas uint64
	dynamicGas  gasFunc
	// minStack tells how many stack items are required
	minStack int
	// maxStack specifies the max length the stack can have for this operation
	// to not overflow the stack.
	maxStack int

	// memorySize returns the memory size required for the operation
	memorySize memorySizeFunc
	// init initialized operation environment
	init    initFunc
	halts   bool // indicates whether the operation should halt further execution
	jumps   bool // indicates whether the program counter should not increment
	writes  bool // determines whether this a state modifying operation
	valid   bool // indication whether the retrieved operation is valid and known
	reverts bool // determines whether the operation reverts state (implicitly halts)
	returns bool // determines whether the operations sets the return data content
}

var (
	frontierInstructionSet         = newFrontierInstructionSet()
	homesteadInstructionSet        = newHomesteadInstructionSet()
	tangerineWhistleInstructionSet = newTangerineWhistleInstructionSet()
	spuriousDragonInstructionSet   = newSpuriousDragonInstructionSet()
	byzantiumInstructionSet        = newByzantiumInstructionSet()
	constantinopleInstructionSet   = newConstantinopleInstructionSet()
)

// JumpTable contains the EVM opcodes supported at a given fork.
type JumpTable [256]operation

// NewConstantinopleInstructionSet returns the frontier, homestead
// byzantium and contantinople instructions.
func newConstantinopleInstructionSet() JumpTable {
	// instructions that can be executed during the byzantium phase.
	instructionSet := newByzantiumInstructionSet()
	instructionSet[SHL] = operation{
		execute:     opSHL,
		constantGas: GasFastestStep,
		minStack:    minStack(2, 1),
		maxStack:    maxStack(2, 1),
		valid:       true,
	}
	instructionSet[SHR] = operation{
		execute:     opSHR,
		constantGas: GasFastestStep,
		minStack:    minStack(2, 1),
		maxStack:    maxStack(2, 1),
		valid:       true,
	}
	instructionSet[SAR] = operation{
		execute:     opSAR,
		constantGas: GasFastestStep,
		minStack:    minStack(2, 1),
		maxStack:    maxStack(2, 1),
		valid:       true,
	}
	instructionSet[EXTCODEHASH] = operation{
		execute:     opExtCodeHash,
		constantGas: params.ExtcodeHashGasConstantinople,
		minStack:    minStack(1, 1),
		maxStack:    maxStack(1, 1),
		valid:       true,
	}
	instructionSet[CREATE2] = operation{
		execute:     opCreate2,
		constantGas: params.Create2Gas,
		dynamicGas:  gasCreate2,
		minStack:    minStack(4, 1),
		maxStack:    maxStack(4, 1),
		memorySize:  memoryCreate2,
		valid:       true,
		writes:      true,
		returns:     true,
	}
	return instructionSet
}

// NewByzantiumInstructionSet returns the frontier, homestead and
// byzantium instructions.
func newByzantiumInstructionSet() JumpTable {
	// instructions that can be executed during the homestead phase.
	instructionSet := newSpuriousDragonInstructionSet()
	instructionSet[STATICCALL] = operation{
		execute:     opStaticCall,
		constantGas: params.CallGasEIP150,
		dynamicGas:  gasStaticCall,
		minStack:    minStack(6, 1),
		maxStack:    maxStack(6, 1),
		memorySize:  memoryStaticCall,
		valid:       true,
		returns:     true,
	}
	instructionSet[RETURNDATASIZE] = operation{
		execute:     opReturnDataSize,
		constantGas: GasQuickStep,
		minStack:    minStack(0, 1),
		maxStack:    maxStack(0, 1),
		valid:       true,
	}
	instructionSet[RETURNDATACOPY] = operation{
		execute:     opReturnDataCopy,
		constantGas: GasFastestStep,
		dynamicGas:  gasReturnDataCopy,
		minStack:    minStack(3, 0),
		maxStack:    maxStack(3, 0),
		memorySize:  memoryReturnDataCopy,
		valid:       true,
	}
	instructionSet[REVERT] = operation{
		execute:    opRevert,
		dynamicGas: gasRevert,
		minStack:   minStack(2, 0),
		maxStack:   maxStack(2, 0),
		memorySize: memoryRevert,
		valid:      true,
		reverts:    true,
		returns:    true,
	}
	return instructionSet
}

// EIP 158 a.k.a Spurious Dragon
func newSpuriousDragonInstructionSet() JumpTable {
	instructionSet := newTangerineWhistleInstructionSet()
	instructionSet[EXP].dynamicGas = gasExpEIP158
	return instructionSet

}

// EIP 150 a.k.a Tangerine Whistle
func newTangerineWhistleInstructionSet() JumpTable {
	instructionSet := newHomesteadInstructionSet()
	instructionSet[BALANCE].constantGas = params.BalanceGasEIP150
	instructionSet[EXTCODESIZE].constantGas = params.ExtcodeSizeGasEIP150
	instructionSet[SLOAD].constantGas = params.SloadGasEIP150
	instructionSet[EXTCODECOPY].constantGas = params.ExtcodeCopyBaseEIP150
	instructionSet[CALL].constantGas = params.CallGasEIP150
	instructionSet[CALLCODE].constantGas = params.CallGasEIP150
	instructionSet[DELEGATECALL].constantGas = params.CallGasEIP150
	return instructionSet
}

// NewHomesteadInstructionSet returns the frontier and homestead
// instructions that can be executed during the homestead phase.
func newHomesteadInstructionSet() JumpTable {
	instructionSet := newFrontierInstructionSet()
	instructionSet[DELEGATECALL] = operation{
		execute:     opDelegateCall,
		dynamicGas:  gasDelegateCall,
		constantGas: params.CallGasFrontier,
		minStack:    minStack(6, 1),
		maxStack:    maxStack(6, 1),
		memorySize:  memoryDelegateCall,
		valid:       true,
		returns:     true,
	}
	return instructionSet
}

// NewFrontierInstructionSet returns the frontier instructions
// that can be executed during the frontier phase.
func newFrontierInstructionSet() JumpTable {
	return JumpTable{
		STOP: {
			execute:     opStop,
			constantGas: 0,
			minStack:    minStack(0, 0),
			maxStack:    maxStack(0, 0),
			halts:       true,
			valid:       true,
		},
		ADD: {
<<<<<<< HEAD
			execute:       opUadd,
			gasCost:       constGasFunc(GasFastestStep),
			validateStack: makeStackFunc(2, 1),
			valid:         true,
		},
		MUL: {
			execute:       opUmul,
			gasCost:       constGasFunc(GasFastStep),
			validateStack: makeStackFunc(2, 1),
			valid:         true,
		},
		SUB: {
			execute:       opUsub,
			gasCost:       constGasFunc(GasFastestStep),
			validateStack: makeStackFunc(2, 1),
			valid:         true,
=======
			execute:     opAdd,
			constantGas: GasFastestStep,
			minStack:    minStack(2, 1),
			maxStack:    maxStack(2, 1),
			valid:       true,
		},
		MUL: {
			execute:     opMul,
			constantGas: GasFastStep,
			minStack:    minStack(2, 1),
			maxStack:    maxStack(2, 1),
			valid:       true,
		},
		SUB: {
			execute:     opSub,
			constantGas: GasFastestStep,
			minStack:    minStack(2, 1),
			maxStack:    maxStack(2, 1),
			valid:       true,
>>>>>>> e76047e9
		},
		DIV: {
			execute:     opDiv,
			constantGas: GasFastStep,
			minStack:    minStack(2, 1),
			maxStack:    maxStack(2, 1),
			valid:       true,
		},
		SDIV: {
			execute:     opSdiv,
			constantGas: GasFastStep,
			minStack:    minStack(2, 1),
			maxStack:    maxStack(2, 1),
			valid:       true,
		},
		MOD: {
			execute:     opMod,
			constantGas: GasFastStep,
			minStack:    minStack(2, 1),
			maxStack:    maxStack(2, 1),
			valid:       true,
		},
		SMOD: {
			execute:     opSmod,
			constantGas: GasFastStep,
			minStack:    minStack(2, 1),
			maxStack:    maxStack(2, 1),
			valid:       true,
		},
		ADDMOD: {
			execute:     opAddmod,
			constantGas: GasMidStep,
			minStack:    minStack(3, 1),
			maxStack:    maxStack(3, 1),
			valid:       true,
		},
		MULMOD: {
			execute:     opMulmod,
			constantGas: GasMidStep,
			minStack:    minStack(3, 1),
			maxStack:    maxStack(3, 1),
			valid:       true,
		},
		EXP: {
			execute:    opExp,
			dynamicGas: gasExpFrontier,
			minStack:   minStack(2, 1),
			maxStack:   maxStack(2, 1),
			valid:      true,
		},
		SIGNEXTEND: {
			execute:     opSignExtend,
			constantGas: GasFastStep,
			minStack:    minStack(2, 1),
			maxStack:    maxStack(2, 1),
			valid:       true,
		},
		LT: {
			execute:     opLt,
			constantGas: GasFastestStep,
			minStack:    minStack(2, 1),
			maxStack:    maxStack(2, 1),
			valid:       true,
		},
		GT: {
			execute:     opGt,
			constantGas: GasFastestStep,
			minStack:    minStack(2, 1),
			maxStack:    maxStack(2, 1),
			valid:       true,
		},
		SLT: {
			execute:     opSlt,
			constantGas: GasFastestStep,
			minStack:    minStack(2, 1),
			maxStack:    maxStack(2, 1),
			valid:       true,
		},
		SGT: {
			execute:     opSgt,
			constantGas: GasFastestStep,
			minStack:    minStack(2, 1),
			maxStack:    maxStack(2, 1),
			valid:       true,
		},
		EQ: {
			execute:     opEq,
			constantGas: GasFastestStep,
			minStack:    minStack(2, 1),
			maxStack:    maxStack(2, 1),
			valid:       true,
		},
		ISZERO: {
			execute:     opIszero,
			constantGas: GasFastestStep,
			minStack:    minStack(1, 1),
			maxStack:    maxStack(1, 1),
			valid:       true,
		},
		AND: {
			execute:     opAnd,
			constantGas: GasFastestStep,
			minStack:    minStack(2, 1),
			maxStack:    maxStack(2, 1),
			valid:       true,
		},
		XOR: {
			execute:     opXor,
			constantGas: GasFastestStep,
			minStack:    minStack(2, 1),
			maxStack:    maxStack(2, 1),
			valid:       true,
		},
		OR: {
			execute:     opOr,
			constantGas: GasFastestStep,
			minStack:    minStack(2, 1),
			maxStack:    maxStack(2, 1),
			valid:       true,
		},
		NOT: {
			execute:     opNot,
			constantGas: GasFastestStep,
			minStack:    minStack(1, 1),
			maxStack:    maxStack(1, 1),
			valid:       true,
		},
		BYTE: {
			execute:     opByte,
			constantGas: GasFastestStep,
			minStack:    minStack(2, 1),
			maxStack:    maxStack(2, 1),
			valid:       true,
		},
		SHA3: {
			execute:     opSha3,
			constantGas: params.Sha3Gas,
			dynamicGas:  gasSha3,
			minStack:    minStack(2, 1),
			maxStack:    maxStack(2, 1),
			memorySize:  memorySha3,
			valid:       true,
		},
		ADDRESS: {
			execute:     opAddress,
			constantGas: GasQuickStep,
			minStack:    minStack(0, 1),
			maxStack:    maxStack(0, 1),
			valid:       true,
		},
		BALANCE: {
			execute:     opBalance,
			constantGas: params.BalanceGasFrontier,
			minStack:    minStack(1, 1),
			maxStack:    maxStack(1, 1),
			valid:       true,
		},
		ORIGIN: {
			execute:     opOrigin,
			constantGas: GasQuickStep,
			minStack:    minStack(0, 1),
			maxStack:    maxStack(0, 1),
			valid:       true,
		},
		CALLER: {
			execute:     opCaller,
			constantGas: GasQuickStep,
			minStack:    minStack(0, 1),
			maxStack:    maxStack(0, 1),
			valid:       true,
		},
		CALLVALUE: {
			execute:     opCallValue,
			constantGas: GasQuickStep,
			minStack:    minStack(0, 1),
			maxStack:    maxStack(0, 1),
			valid:       true,
		},
		CALLDATALOAD: {
			execute:     opCallDataLoad,
			constantGas: GasFastestStep,
			minStack:    minStack(1, 1),
			maxStack:    maxStack(1, 1),
			valid:       true,
		},
		CALLDATASIZE: {
			execute:     opCallDataSize,
			constantGas: GasQuickStep,
			minStack:    minStack(0, 1),
			maxStack:    maxStack(0, 1),
			valid:       true,
		},
		CALLDATACOPY: {
			execute:     opCallDataCopy,
			constantGas: GasFastestStep,
			dynamicGas:  gasCallDataCopy,
			minStack:    minStack(3, 0),
			maxStack:    maxStack(3, 0),
			memorySize:  memoryCallDataCopy,
			valid:       true,
		},
		CODESIZE: {
			execute:     opCodeSize,
			constantGas: GasQuickStep,
			minStack:    minStack(0, 1),
			maxStack:    maxStack(0, 1),
			valid:       true,
		},
		CODECOPY: {
			execute:     opCodeCopy,
			constantGas: GasFastestStep,
			dynamicGas:  gasCodeCopy,
			minStack:    minStack(3, 0),
			maxStack:    maxStack(3, 0),
			memorySize:  memoryCodeCopy,
			valid:       true,
		},
		GASPRICE: {
			execute:     opGasprice,
			constantGas: GasQuickStep,
			minStack:    minStack(0, 1),
			maxStack:    maxStack(0, 1),
			valid:       true,
		},
		EXTCODESIZE: {
			execute:     opExtCodeSize,
			constantGas: params.ExtcodeSizeGasFrontier,
			minStack:    minStack(1, 1),
			maxStack:    maxStack(1, 1),
			valid:       true,
		},
		EXTCODECOPY: {
			execute:     opExtCodeCopy,
			constantGas: params.ExtcodeCopyBaseFrontier,
			dynamicGas:  gasExtCodeCopy,
			minStack:    minStack(4, 0),
			maxStack:    maxStack(4, 0),
			memorySize:  memoryExtCodeCopy,
			valid:       true,
		},
		BLOCKHASH: {
			execute:     opBlockhash,
			constantGas: GasExtStep,
			minStack:    minStack(1, 1),
			maxStack:    maxStack(1, 1),
			valid:       true,
		},
		COINBASE: {
			execute:     opCoinbase,
			constantGas: GasQuickStep,
			minStack:    minStack(0, 1),
			maxStack:    maxStack(0, 1),
			valid:       true,
		},
		TIMESTAMP: {
			execute:     opTimestamp,
			constantGas: GasQuickStep,
			minStack:    minStack(0, 1),
			maxStack:    maxStack(0, 1),
			valid:       true,
		},
		NUMBER: {
			execute:     opNumber,
			constantGas: GasQuickStep,
			minStack:    minStack(0, 1),
			maxStack:    maxStack(0, 1),
			valid:       true,
		},
		DIFFICULTY: {
			execute:     opDifficulty,
			constantGas: GasQuickStep,
			minStack:    minStack(0, 1),
			maxStack:    maxStack(0, 1),
			valid:       true,
		},
		GASLIMIT: {
			execute:     opGasLimit,
			constantGas: GasQuickStep,
			minStack:    minStack(0, 1),
			maxStack:    maxStack(0, 1),
			valid:       true,
		},
		POP: {
			execute:     opPop,
			constantGas: GasQuickStep,
			minStack:    minStack(1, 0),
			maxStack:    maxStack(1, 0),
			valid:       true,
		},
		MLOAD: {
			execute:     opMload,
			constantGas: GasFastestStep,
			dynamicGas:  gasMLoad,
			minStack:    minStack(1, 1),
			maxStack:    maxStack(1, 1),
			memorySize:  memoryMLoad,
			valid:       true,
		},
		MSTORE: {
			execute:     opMstore,
			constantGas: GasFastestStep,
			dynamicGas:  gasMStore,
			minStack:    minStack(2, 0),
			maxStack:    maxStack(2, 0),
			memorySize:  memoryMStore,
			valid:       true,
		},
		MSTORE8: {
			execute:     opMstore8,
			constantGas: GasFastestStep,
			dynamicGas:  gasMStore8,
			memorySize:  memoryMStore8,
			minStack:    minStack(2, 0),
			maxStack:    maxStack(2, 0),

			valid: true,
		},
		SLOAD: {
			execute:     opSload,
			constantGas: params.SloadGasFrontier,
			minStack:    minStack(1, 1),
			maxStack:    maxStack(1, 1),
			valid:       true,
		},
		SSTORE: {
			execute:    opSstore,
			dynamicGas: gasSStore,
			minStack:   minStack(2, 0),
			maxStack:   maxStack(2, 0),
			valid:      true,
			writes:     true,
		},
		JUMP: {
			execute:     opJump,
			constantGas: GasMidStep,
			minStack:    minStack(1, 0),
			maxStack:    maxStack(1, 0),
			jumps:       true,
			valid:       true,
		},
		JUMPI: {
			execute:     opJumpi,
			constantGas: GasSlowStep,
			minStack:    minStack(2, 0),
			maxStack:    maxStack(2, 0),
			jumps:       true,
			valid:       true,
		},
		PC: {
			execute:     opPc,
			constantGas: GasQuickStep,
			minStack:    minStack(0, 1),
			maxStack:    maxStack(0, 1),
			valid:       true,
		},
		MSIZE: {
			execute:     opMsize,
			constantGas: GasQuickStep,
			minStack:    minStack(0, 1),
			maxStack:    maxStack(0, 1),
			valid:       true,
		},
		GAS: {
			execute:     opGas,
			constantGas: GasQuickStep,
			minStack:    minStack(0, 1),
			maxStack:    maxStack(0, 1),
			valid:       true,
		},
		JUMPDEST: {
			execute:     opJumpdest,
			constantGas: params.JumpdestGas,
			minStack:    minStack(0, 0),
			maxStack:    maxStack(0, 0),
			valid:       true,
		},
		PUSH1: {
			execute:     opPush1,
			constantGas: GasFastestStep,
			minStack:    minStack(0, 1),
			maxStack:    maxStack(0, 1),
			valid:       true,
		},
		PUSH2: {
			execute:     makePush(2, 2),
			constantGas: GasFastestStep,
			minStack:    minStack(0, 1),
			maxStack:    maxStack(0, 1),
			valid:       true,
		},
		PUSH3: {
			execute:     makePush(3, 3),
			constantGas: GasFastestStep,
			minStack:    minStack(0, 1),
			maxStack:    maxStack(0, 1),
			valid:       true,
		},
		PUSH4: {
			execute:     makePush(4, 4),
			constantGas: GasFastestStep,
			minStack:    minStack(0, 1),
			maxStack:    maxStack(0, 1),
			valid:       true,
		},
		PUSH5: {
			execute:     makePush(5, 5),
			constantGas: GasFastestStep,
			minStack:    minStack(0, 1),
			maxStack:    maxStack(0, 1),
			valid:       true,
		},
		PUSH6: {
			execute:     makePush(6, 6),
			constantGas: GasFastestStep,
			minStack:    minStack(0, 1),
			maxStack:    maxStack(0, 1),
			valid:       true,
		},
		PUSH7: {
			execute:     makePush(7, 7),
			constantGas: GasFastestStep,
			minStack:    minStack(0, 1),
			maxStack:    maxStack(0, 1),
			valid:       true,
		},
		PUSH8: {
			execute:     makePush(8, 8),
			constantGas: GasFastestStep,
			minStack:    minStack(0, 1),
			maxStack:    maxStack(0, 1),
			valid:       true,
		},
		PUSH9: {
			execute:     makePush(9, 9),
			constantGas: GasFastestStep,
			minStack:    minStack(0, 1),
			maxStack:    maxStack(0, 1),
			valid:       true,
		},
		PUSH10: {
			execute:     makePush(10, 10),
			constantGas: GasFastestStep,
			minStack:    minStack(0, 1),
			maxStack:    maxStack(0, 1),
			valid:       true,
		},
		PUSH11: {
			execute:     makePush(11, 11),
			constantGas: GasFastestStep,
			minStack:    minStack(0, 1),
			maxStack:    maxStack(0, 1),
			valid:       true,
		},
		PUSH12: {
			execute:     makePush(12, 12),
			constantGas: GasFastestStep,
			minStack:    minStack(0, 1),
			maxStack:    maxStack(0, 1),
			valid:       true,
		},
		PUSH13: {
			execute:     makePush(13, 13),
			constantGas: GasFastestStep,
			minStack:    minStack(0, 1),
			maxStack:    maxStack(0, 1),
			valid:       true,
		},
		PUSH14: {
			execute:     makePush(14, 14),
			constantGas: GasFastestStep,
			minStack:    minStack(0, 1),
			maxStack:    maxStack(0, 1),
			valid:       true,
		},
		PUSH15: {
			execute:     makePush(15, 15),
			constantGas: GasFastestStep,
			minStack:    minStack(0, 1),
			maxStack:    maxStack(0, 1),
			valid:       true,
		},
		PUSH16: {
			execute:     makePush(16, 16),
			constantGas: GasFastestStep,
			minStack:    minStack(0, 1),
			maxStack:    maxStack(0, 1),
			valid:       true,
		},
		PUSH17: {
			execute:     makePush(17, 17),
			constantGas: GasFastestStep,
			minStack:    minStack(0, 1),
			maxStack:    maxStack(0, 1),
			valid:       true,
		},
		PUSH18: {
			execute:     makePush(18, 18),
			constantGas: GasFastestStep,
			minStack:    minStack(0, 1),
			maxStack:    maxStack(0, 1),
			valid:       true,
		},
		PUSH19: {
			execute:     makePush(19, 19),
			constantGas: GasFastestStep,
			minStack:    minStack(0, 1),
			maxStack:    maxStack(0, 1),
			valid:       true,
		},
		PUSH20: {
			execute:     makePush(20, 20),
			constantGas: GasFastestStep,
			minStack:    minStack(0, 1),
			maxStack:    maxStack(0, 1),
			valid:       true,
		},
		PUSH21: {
			execute:     makePush(21, 21),
			constantGas: GasFastestStep,
			minStack:    minStack(0, 1),
			maxStack:    maxStack(0, 1),
			valid:       true,
		},
		PUSH22: {
			execute:     makePush(22, 22),
			constantGas: GasFastestStep,
			minStack:    minStack(0, 1),
			maxStack:    maxStack(0, 1),
			valid:       true,
		},
		PUSH23: {
			execute:     makePush(23, 23),
			constantGas: GasFastestStep,
			minStack:    minStack(0, 1),
			maxStack:    maxStack(0, 1),
			valid:       true,
		},
		PUSH24: {
			execute:     makePush(24, 24),
			constantGas: GasFastestStep,
			minStack:    minStack(0, 1),
			maxStack:    maxStack(0, 1),
			valid:       true,
		},
		PUSH25: {
			execute:     makePush(25, 25),
			constantGas: GasFastestStep,
			minStack:    minStack(0, 1),
			maxStack:    maxStack(0, 1),
			valid:       true,
		},
		PUSH26: {
			execute:     makePush(26, 26),
			constantGas: GasFastestStep,
			minStack:    minStack(0, 1),
			maxStack:    maxStack(0, 1),
			valid:       true,
		},
		PUSH27: {
			execute:     makePush(27, 27),
			constantGas: GasFastestStep,
			minStack:    minStack(0, 1),
			maxStack:    maxStack(0, 1),
			valid:       true,
		},
		PUSH28: {
			execute:     makePush(28, 28),
			constantGas: GasFastestStep,
			minStack:    minStack(0, 1),
			maxStack:    maxStack(0, 1),
			valid:       true,
		},
		PUSH29: {
			execute:     makePush(29, 29),
			constantGas: GasFastestStep,
			minStack:    minStack(0, 1),
			maxStack:    maxStack(0, 1),
			valid:       true,
		},
		PUSH30: {
			execute:     makePush(30, 30),
			constantGas: GasFastestStep,
			minStack:    minStack(0, 1),
			maxStack:    maxStack(0, 1),
			valid:       true,
		},
		PUSH31: {
			execute:     makePush(31, 31),
			constantGas: GasFastestStep,
			minStack:    minStack(0, 1),
			maxStack:    maxStack(0, 1),
			valid:       true,
		},
		PUSH32: {
			execute:     makePush(32, 32),
			constantGas: GasFastestStep,
			minStack:    minStack(0, 1),
			maxStack:    maxStack(0, 1),
			valid:       true,
		},
		DUP1: {
			execute:     makeDup(1),
			constantGas: GasFastestStep,
			minStack:    minDupStack(1),
			maxStack:    maxDupStack(1),
			valid:       true,
		},
		DUP2: {
			execute:     makeDup(2),
			constantGas: GasFastestStep,
			minStack:    minDupStack(2),
			maxStack:    maxDupStack(2),
			valid:       true,
		},
		DUP3: {
			execute:     makeDup(3),
			constantGas: GasFastestStep,
			minStack:    minDupStack(3),
			maxStack:    maxDupStack(3),
			valid:       true,
		},
		DUP4: {
			execute:     makeDup(4),
			constantGas: GasFastestStep,
			minStack:    minDupStack(4),
			maxStack:    maxDupStack(4),
			valid:       true,
		},
		DUP5: {
			execute:     makeDup(5),
			constantGas: GasFastestStep,
			minStack:    minDupStack(5),
			maxStack:    maxDupStack(5),
			valid:       true,
		},
		DUP6: {
			execute:     makeDup(6),
			constantGas: GasFastestStep,
			minStack:    minDupStack(6),
			maxStack:    maxDupStack(6),
			valid:       true,
		},
		DUP7: {
			execute:     makeDup(7),
			constantGas: GasFastestStep,
			minStack:    minDupStack(7),
			maxStack:    maxDupStack(7),
			valid:       true,
		},
		DUP8: {
			execute:     makeDup(8),
			constantGas: GasFastestStep,
			minStack:    minDupStack(8),
			maxStack:    maxDupStack(8),
			valid:       true,
		},
		DUP9: {
			execute:     makeDup(9),
			constantGas: GasFastestStep,
			minStack:    minDupStack(9),
			maxStack:    maxDupStack(9),
			valid:       true,
		},
		DUP10: {
			execute:     makeDup(10),
			constantGas: GasFastestStep,
			minStack:    minDupStack(10),
			maxStack:    maxDupStack(10),
			valid:       true,
		},
		DUP11: {
			execute:     makeDup(11),
			constantGas: GasFastestStep,
			minStack:    minDupStack(11),
			maxStack:    maxDupStack(11),
			valid:       true,
		},
		DUP12: {
			execute:     makeDup(12),
			constantGas: GasFastestStep,
			minStack:    minDupStack(12),
			maxStack:    maxDupStack(12),
			valid:       true,
		},
		DUP13: {
			execute:     makeDup(13),
			constantGas: GasFastestStep,
			minStack:    minDupStack(13),
			maxStack:    maxDupStack(13),
			valid:       true,
		},
		DUP14: {
			execute:     makeDup(14),
			constantGas: GasFastestStep,
			minStack:    minDupStack(14),
			maxStack:    maxDupStack(14),
			valid:       true,
		},
		DUP15: {
			execute:     makeDup(15),
			constantGas: GasFastestStep,
			minStack:    minDupStack(15),
			maxStack:    maxDupStack(15),
			valid:       true,
		},
		DUP16: {
			execute:     makeDup(16),
			constantGas: GasFastestStep,
			minStack:    minDupStack(16),
			maxStack:    maxDupStack(16),
			valid:       true,
		},
		SWAP1: {
			execute:     makeSwap(1),
			constantGas: GasFastestStep,
			minStack:    minSwapStack(2),
			maxStack:    maxSwapStack(2),
			valid:       true,
		},
		SWAP2: {
			execute:     makeSwap(2),
			constantGas: GasFastestStep,
			minStack:    minSwapStack(3),
			maxStack:    maxSwapStack(3),
			valid:       true,
		},
		SWAP3: {
			execute:     makeSwap(3),
			constantGas: GasFastestStep,
			minStack:    minSwapStack(4),
			maxStack:    maxSwapStack(4),
			valid:       true,
		},
		SWAP4: {
			execute:     makeSwap(4),
			constantGas: GasFastestStep,
			minStack:    minSwapStack(5),
			maxStack:    maxSwapStack(5),
			valid:       true,
		},
		SWAP5: {
			execute:     makeSwap(5),
			constantGas: GasFastestStep,
			minStack:    minSwapStack(6),
			maxStack:    maxSwapStack(6),
			valid:       true,
		},
		SWAP6: {
			execute:     makeSwap(6),
			constantGas: GasFastestStep,
			minStack:    minSwapStack(7),
			maxStack:    maxSwapStack(7),
			valid:       true,
		},
		SWAP7: {
			execute:     makeSwap(7),
			constantGas: GasFastestStep,
			minStack:    minSwapStack(8),
			maxStack:    maxSwapStack(8),
			valid:       true,
		},
		SWAP8: {
			execute:     makeSwap(8),
			constantGas: GasFastestStep,
			minStack:    minSwapStack(9),
			maxStack:    maxSwapStack(9),
			valid:       true,
		},
		SWAP9: {
			execute:     makeSwap(9),
			constantGas: GasFastestStep,
			minStack:    minSwapStack(10),
			maxStack:    maxSwapStack(10),
			valid:       true,
		},
		SWAP10: {
			execute:     makeSwap(10),
			constantGas: GasFastestStep,
			minStack:    minSwapStack(11),
			maxStack:    maxSwapStack(11),
			valid:       true,
		},
		SWAP11: {
			execute:     makeSwap(11),
			constantGas: GasFastestStep,
			minStack:    minSwapStack(12),
			maxStack:    maxSwapStack(12),
			valid:       true,
		},
		SWAP12: {
			execute:     makeSwap(12),
			constantGas: GasFastestStep,
			minStack:    minSwapStack(13),
			maxStack:    maxSwapStack(13),
			valid:       true,
		},
		SWAP13: {
			execute:     makeSwap(13),
			constantGas: GasFastestStep,
			minStack:    minSwapStack(14),
			maxStack:    maxSwapStack(14),
			valid:       true,
		},
		SWAP14: {
			execute:     makeSwap(14),
			constantGas: GasFastestStep,
			minStack:    minSwapStack(15),
			maxStack:    maxSwapStack(15),
			valid:       true,
		},
		SWAP15: {
			execute:     makeSwap(15),
			constantGas: GasFastestStep,
			minStack:    minSwapStack(16),
			maxStack:    maxSwapStack(16),
			valid:       true,
		},
		SWAP16: {
			execute:     makeSwap(16),
			constantGas: GasFastestStep,
			minStack:    minSwapStack(17),
			maxStack:    maxSwapStack(17),
			valid:       true,
		},
		LOG0: {
			execute:    makeLog(0),
			dynamicGas: makeGasLog(0),
			minStack:   minStack(2, 0),
			maxStack:   maxStack(2, 0),
			memorySize: memoryLog,
			valid:      true,
			writes:     true,
		},
		LOG1: {
			execute:    makeLog(1),
			dynamicGas: makeGasLog(1),
			minStack:   minStack(3, 0),
			maxStack:   maxStack(3, 0),
			memorySize: memoryLog,
			valid:      true,
			writes:     true,
		},
		LOG2: {
			execute:    makeLog(2),
			dynamicGas: makeGasLog(2),
			minStack:   minStack(4, 0),
			maxStack:   maxStack(4, 0),
			memorySize: memoryLog,
			valid:      true,
			writes:     true,
		},
		LOG3: {
			execute:    makeLog(3),
			dynamicGas: makeGasLog(3),
			minStack:   minStack(5, 0),
			maxStack:   maxStack(5, 0),
			memorySize: memoryLog,
			valid:      true,
			writes:     true,
		},
		LOG4: {
			execute:    makeLog(4),
			dynamicGas: makeGasLog(4),
			minStack:   minStack(6, 0),
			maxStack:   maxStack(6, 0),
			memorySize: memoryLog,
			valid:      true,
			writes:     true,
		},
		CREATE: {
			execute:     opCreate,
			constantGas: params.CreateGas,
			dynamicGas:  gasCreate,
			minStack:    minStack(3, 1),
			maxStack:    maxStack(3, 1),
			memorySize:  memoryCreate,
			valid:       true,
			writes:      true,
			returns:     true,
		},
		CALL: {
			execute:     opCall,
			constantGas: params.CallGasFrontier,
			dynamicGas:  gasCall,
			minStack:    minStack(7, 1),
			maxStack:    maxStack(7, 1),
			memorySize:  memoryCall,
			valid:       true,
			returns:     true,
		},
		CALLCODE: {
			execute:     opCallCode,
			constantGas: params.CallGasFrontier,
			dynamicGas:  gasCallCode,
			minStack:    minStack(7, 1),
			maxStack:    maxStack(7, 1),
			memorySize:  memoryCall,
			valid:       true,
			returns:     true,
		},
		RETURN: {
			execute:    opReturn,
			dynamicGas: gasReturn,
			minStack:   minStack(2, 0),
			maxStack:   maxStack(2, 0),
			memorySize: memoryReturn,
			halts:      true,
			valid:      true,
		},
		SELFDESTRUCT: {
			execute:    opSuicide,
			dynamicGas: gasSelfdestruct,
			minStack:   minStack(1, 0),
			maxStack:   maxStack(1, 0),
			halts:      true,
			valid:      true,
			writes:     true,
		},
		ENI: {
			execute:       opENI,
			gasCost:       gasENI,
			validateStack: makeStackFunc(3, 1),
			init:          initENI,
			valid:         true,
		},
		SADD: {
			execute:       opSadd,
			gasCost:       constGasFunc(GasFastestStep),
			validateStack: makeStackFunc(2, 1),
			valid:         true,
		},
		SSUB: {
			execute:       opSsub,
			gasCost:       constGasFunc(GasFastestStep),
			validateStack: makeStackFunc(2, 1),
			valid:         true,
		},
		SMUL: {
			execute:       opSmul,
			gasCost:       constGasFunc(GasFastestStep),
			validateStack: makeStackFunc(2, 1),
			valid:         true,
		},
		ISVALIDATOR: {
			execute:       opIsvalidator,
			gasCost:       constGasFunc(GasFastestStep),
			validateStack: makeStackFunc(1, 1),
			valid:         true,
		},
		FMUL: {
			execute:       opFmul,
			gasCost:       constGasFunc(GasMidStep),
			validateStack: makeStackFunc(3, 1),
			valid:         true,
		},
		SFMUL: {
			execute:       opSfmul,
			gasCost:       constGasFunc(GasMidStep),
			validateStack: makeStackFunc(3, 1),
			valid:         true,
		},
		FDIV: {
			execute:       opFdiv,
			gasCost:       constGasFunc(GasMidStep),
			validateStack: makeStackFunc(3, 1),
			valid:         true,
		},
		SFDIV: {
			execute:       opSfdiv,
			gasCost:       constGasFunc(GasMidStep),
			validateStack: makeStackFunc(3, 1),
			valid:         true,
		},
		SCHEDULE: {
			execute:       opSchedule,
			gasCost:       constGasFunc(GasFastestStep),
			validateStack: makeStackFunc(2, 0),
			valid:         true,
		},
		FREEGAS: {
			execute:       opFreeGas,
			gasCost:       constGasFunc(GasFastestStep),
			validateStack: makeStackFunc(0, 0),
			valid:         true,
		},
		RAND: {
			execute:       opRand,
			gasCost:       constGasFunc(GasFastStep),
			validateStack: makeStackFunc(0, 1),
			valid:         true,
		},
	}
}

func initENI(evm *EVM, stack *Stack, memory *Memory) error {
	// get arguments
	funcName := strings.Trim(string(string(stack.Back(0).Bytes())), "\x00")
	typeOffset, dataOffset := stack.Back(1).Int64(), stack.Back(2).Int64()

	argsTypeLength := new(big.Int).SetBytes(memory.Get(typeOffset, 32)).Int64()
	argsDataLength := new(big.Int).SetBytes(memory.Get(dataOffset, 32)).Int64()

	if argsDataLength%32 > 0 {
		argsDataLength += 32 - argsDataLength%32
	}
	argsType := memory.Get(typeOffset+32, argsTypeLength)
	argsData := memory.Get(dataOffset+32, argsDataLength)
	argsText, err := eni.ConvertArguments(argsType, argsData, memory)
	if err != nil {
		return err
	}
	return evm.eni.InitENI(funcName, argsText)
}<|MERGE_RESOLUTION|>--- conflicted
+++ resolved
@@ -18,29 +18,19 @@
 
 import (
 	"errors"
-<<<<<<< HEAD
 	"math/big"
 	"strings"
-=======
->>>>>>> e76047e9
 
 	"github.com/ethereum/go-ethereum/core/vm/eni"
 	"github.com/ethereum/go-ethereum/params"
 )
 
 type (
-<<<<<<< HEAD
-	executionFunc       func(pc *uint64, env *EVM, contract *Contract, memory *Memory, stack *Stack) ([]byte, error)
-	gasFunc             func(params.GasTable, *EVM, *Contract, *Stack, *Memory, uint64) (uint64, error) // last parameter is the requested memory size as a uint64
-	stackValidationFunc func(*Stack) error
-	memorySizeFunc      func(*Stack) *big.Int
-	initFunc            func(*EVM, *Stack, *Memory) error
-=======
 	executionFunc func(pc *uint64, interpreter *EVMInterpreter, contract *Contract, memory *Memory, stack *Stack) ([]byte, error)
 	gasFunc       func(*EVM, *Contract, *Stack, *Memory, uint64) (uint64, error) // last parameter is the requested memory size as a uint64
 	// memorySizeFunc returns the required size, and whether the operation overflowed a uint64
 	memorySizeFunc func(*Stack) (size uint64, overflow bool)
->>>>>>> e76047e9
+	initFunc       func(*EVM, *Stack, *Memory) error
 )
 
 var errGasUintOverflow = errors.New("gas uint64 overflow")
@@ -113,17 +103,17 @@
 		maxStack:    maxStack(1, 1),
 		valid:       true,
 	}
-	instructionSet[CREATE2] = operation{
-		execute:     opCreate2,
-		constantGas: params.Create2Gas,
-		dynamicGas:  gasCreate2,
-		minStack:    minStack(4, 1),
-		maxStack:    maxStack(4, 1),
-		memorySize:  memoryCreate2,
-		valid:       true,
-		writes:      true,
-		returns:     true,
-	}
+	// instructionSet[CREATE2] = operation{
+	// 	execute:     opCreate2,
+	// 	constantGas: params.Create2Gas,
+	// 	dynamicGas:  gasCreate2,
+	// 	minStack:    minStack(4, 1),
+	// 	maxStack:    maxStack(4, 1),
+	// 	memorySize:  memoryCreate2,
+	// 	valid:       true,
+	// 	writes:      true,
+	// 	returns:     true,
+	// }
 	return instructionSet
 }
 
@@ -222,44 +212,25 @@
 			valid:       true,
 		},
 		ADD: {
-<<<<<<< HEAD
-			execute:       opUadd,
-			gasCost:       constGasFunc(GasFastestStep),
-			validateStack: makeStackFunc(2, 1),
-			valid:         true,
+			execute:     opUadd,
+			constantGas: GasFastestStep,
+			minStack:    minStack(2, 1),
+			maxStack:    maxStack(2, 1),
+			valid:       true,
 		},
 		MUL: {
-			execute:       opUmul,
-			gasCost:       constGasFunc(GasFastStep),
-			validateStack: makeStackFunc(2, 1),
-			valid:         true,
+			execute:     opUmul,
+			constantGas: GasFastStep,
+			minStack:    minStack(2, 1),
+			maxStack:    maxStack(2, 1),
+			valid:       true,
 		},
 		SUB: {
-			execute:       opUsub,
-			gasCost:       constGasFunc(GasFastestStep),
-			validateStack: makeStackFunc(2, 1),
-			valid:         true,
-=======
-			execute:     opAdd,
-			constantGas: GasFastestStep,
-			minStack:    minStack(2, 1),
-			maxStack:    maxStack(2, 1),
-			valid:       true,
-		},
-		MUL: {
-			execute:     opMul,
-			constantGas: GasFastStep,
-			minStack:    minStack(2, 1),
-			maxStack:    maxStack(2, 1),
-			valid:       true,
-		},
-		SUB: {
-			execute:     opSub,
-			constantGas: GasFastestStep,
-			minStack:    minStack(2, 1),
-			maxStack:    maxStack(2, 1),
-			valid:       true,
->>>>>>> e76047e9
+			execute:     opUsub,
+			constantGas: GasFastestStep,
+			minStack:    minStack(2, 1),
+			maxStack:    maxStack(2, 1),
+			valid:       true,
 		},
 		DIV: {
 			execute:     opDiv,
@@ -1179,77 +1150,89 @@
 			writes:     true,
 		},
 		ENI: {
-			execute:       opENI,
-			gasCost:       gasENI,
-			validateStack: makeStackFunc(3, 1),
-			init:          initENI,
-			valid:         true,
+			execute:    opENI,
+			dynamicGas: gasENI,
+			minStack:   minStack(3, 1),
+			maxStack:   maxStack(3, 1),
+			init:       initENI,
+			valid:      true,
 		},
 		SADD: {
-			execute:       opSadd,
-			gasCost:       constGasFunc(GasFastestStep),
-			validateStack: makeStackFunc(2, 1),
-			valid:         true,
+			execute:     opSadd,
+			constantGas: GasFastestStep,
+			minStack:    minStack(2, 1),
+			maxStack:    maxStack(2, 1),
+			valid:       true,
 		},
 		SSUB: {
-			execute:       opSsub,
-			gasCost:       constGasFunc(GasFastestStep),
-			validateStack: makeStackFunc(2, 1),
-			valid:         true,
+			execute:     opSsub,
+			constantGas: GasFastestStep,
+			minStack:    minStack(2, 1),
+			maxStack:    maxStack(2, 1),
+			valid:       true,
 		},
 		SMUL: {
-			execute:       opSmul,
-			gasCost:       constGasFunc(GasFastestStep),
-			validateStack: makeStackFunc(2, 1),
-			valid:         true,
+			execute:     opSmul,
+			constantGas: GasFastestStep,
+			minStack:    minStack(2, 1),
+			maxStack:    maxStack(2, 1),
+			valid:       true,
 		},
 		ISVALIDATOR: {
-			execute:       opIsvalidator,
-			gasCost:       constGasFunc(GasFastestStep),
-			validateStack: makeStackFunc(1, 1),
-			valid:         true,
+			execute:     opIsvalidator,
+			constantGas: GasFastestStep,
+			minStack:    minStack(1, 1),
+			maxStack:    maxStack(1, 1),
+			valid:       true,
 		},
 		FMUL: {
-			execute:       opFmul,
-			gasCost:       constGasFunc(GasMidStep),
-			validateStack: makeStackFunc(3, 1),
-			valid:         true,
+			execute:     opFmul,
+			constantGas: GasMidStep,
+			minStack:    minStack(3, 1),
+			maxStack:    maxStack(3, 1),
+			valid:       true,
 		},
 		SFMUL: {
-			execute:       opSfmul,
-			gasCost:       constGasFunc(GasMidStep),
-			validateStack: makeStackFunc(3, 1),
-			valid:         true,
+			execute:     opSfmul,
+			constantGas: GasMidStep,
+			minStack:    minStack(3, 1),
+			maxStack:    maxStack(3, 1),
+			valid:       true,
 		},
 		FDIV: {
-			execute:       opFdiv,
-			gasCost:       constGasFunc(GasMidStep),
-			validateStack: makeStackFunc(3, 1),
-			valid:         true,
+			execute:     opFdiv,
+			constantGas: GasMidStep,
+			minStack:    minStack(3, 1),
+			maxStack:    maxStack(3, 1),
+			valid:       true,
 		},
 		SFDIV: {
-			execute:       opSfdiv,
-			gasCost:       constGasFunc(GasMidStep),
-			validateStack: makeStackFunc(3, 1),
-			valid:         true,
+			execute:     opSfdiv,
+			constantGas: GasMidStep,
+			minStack:    minStack(3, 1),
+			maxStack:    maxStack(3, 1),
+			valid:       true,
 		},
 		SCHEDULE: {
-			execute:       opSchedule,
-			gasCost:       constGasFunc(GasFastestStep),
-			validateStack: makeStackFunc(2, 0),
-			valid:         true,
+			execute:     opSchedule,
+			constantGas: GasFastestStep,
+			minStack:    minStack(2, 0),
+			maxStack:    maxStack(2, 0),
+			valid:       true,
 		},
 		FREEGAS: {
-			execute:       opFreeGas,
-			gasCost:       constGasFunc(GasFastestStep),
-			validateStack: makeStackFunc(0, 0),
-			valid:         true,
+			execute:     opFreeGas,
+			constantGas: GasFastestStep,
+			minStack:    minStack(0, 0),
+			maxStack:    maxStack(0, 0),
+			valid:       true,
 		},
 		RAND: {
-			execute:       opRand,
-			gasCost:       constGasFunc(GasFastStep),
-			validateStack: makeStackFunc(0, 1),
-			valid:         true,
+			execute:     opRand,
+			constantGas: GasFastestStep,
+			minStack:    minStack(0, 1),
+			maxStack:    maxStack(0, 1),
+			valid:       true,
 		},
 	}
 }
