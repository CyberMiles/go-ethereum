// Copyright 2015 The go-ethereum Authors
// This file is part of the go-ethereum library.
//
// The go-ethereum library is free software: you can redistribute it and/or modify
// it under the terms of the GNU Lesser General Public License as published by
// the Free Software Foundation, either version 3 of the License, or
// (at your option) any later version.
//
// The go-ethereum library is distributed in the hope that it will be useful,
// but WITHOUT ANY WARRANTY; without even the implied warranty of
// MERCHANTABILITY or FITNESS FOR A PARTICULAR PURPOSE. See the
// GNU Lesser General Public License for more details.
//
// You should have received a copy of the GNU Lesser General Public License
// along with the go-ethereum library. If not, see <http://www.gnu.org/licenses/>.

package eth

import (
	"compress/gzip"
	"context"
	"errors"
	"fmt"
	"io"
	"math/big"
	"os"
	"runtime"
	"strings"
	"time"

	"github.com/ethereum/go-ethereum/common"
	"github.com/ethereum/go-ethereum/common/hexutil"
	"github.com/ethereum/go-ethereum/core"
	"github.com/ethereum/go-ethereum/core/rawdb"
	"github.com/ethereum/go-ethereum/core/state"
	"github.com/ethereum/go-ethereum/core/types"
	"github.com/ethereum/go-ethereum/internal/ethapi"
	"github.com/ethereum/go-ethereum/params"
	"github.com/ethereum/go-ethereum/rlp"
	"github.com/ethereum/go-ethereum/rpc"
	"github.com/ethereum/go-ethereum/trie"
)

// PublicEthereumAPI provides an API to access Ethereum full node-related
// information.
type PublicEthereumAPI struct {
	e *Ethereum
}

// NewPublicEthereumAPI creates a new Ethereum protocol API for full nodes.
func NewPublicEthereumAPI(e *Ethereum) *PublicEthereumAPI {
	return &PublicEthereumAPI{e}
}

// Etherbase is the address that mining rewards will be send to
func (api *PublicEthereumAPI) Etherbase() (common.Address, error) {
	return api.e.Etherbase()
}

// Coinbase is the address that mining rewards will be send to (alias for Etherbase)
func (api *PublicEthereumAPI) Coinbase() (common.Address, error) {
	return api.Etherbase()
}

// Hashrate returns the POW hashrate
func (api *PublicEthereumAPI) Hashrate() hexutil.Uint64 {
	if m := api.e.Miner(); m != nil {
        return hexutil.Uint64(m.HashRate())
    } else {
        return 0
    }
}

// ChainId is the EIP-155 replay-protection chain id for the current ethereum chain config.
func (api *PublicEthereumAPI) ChainId() hexutil.Uint64 {
	chainID := new(big.Int)
	if config := api.e.chainConfig; config.IsEIP155(api.e.blockchain.CurrentBlock().Number()) {
		chainID = config.ChainID
	}
	return (hexutil.Uint64)(chainID.Uint64())
}

// PublicMinerAPI provides an API to control the miner.
// It offers only methods that operate on data that pose no security risk when it is publicly accessible.
type PublicMinerAPI struct {
	e *Ethereum
}

// NewPublicMinerAPI create a new PublicMinerAPI instance.
func NewPublicMinerAPI(e *Ethereum) *PublicMinerAPI {
<<<<<<< HEAD
	agent := miner.NewRemoteAgent(e.BlockChain(), e.Engine())
	if e.Miner() != nil {
		e.Miner().Register(agent)
	}

	return &PublicMinerAPI{e, agent}
=======
	return &PublicMinerAPI{e}
>>>>>>> 8bbe7207
}

// Mining returns an indication if this node is currently mining.
func (api *PublicMinerAPI) Mining() bool {
	return api.e.IsMining()
}

// PrivateMinerAPI provides private RPC methods to control the miner.
// These methods can be abused by external users and must be considered insecure for use by untrusted users.
type PrivateMinerAPI struct {
	e *Ethereum
}

// NewPrivateMinerAPI create a new RPC service which controls the miner of this node.
func NewPrivateMinerAPI(e *Ethereum) *PrivateMinerAPI {
	return &PrivateMinerAPI{e: e}
}

// Start starts the miner with the given number of threads. If threads is nil,
// the number of workers started is equal to the number of logical CPUs that are
// usable by this process. If mining is already running, this method adjust the
// number of threads allowed to use and updates the minimum price required by the
// transaction pool.
func (api *PrivateMinerAPI) Start(threads *int) error {
	if threads == nil {
		return api.e.StartMining(runtime.NumCPU())
	}
	return api.e.StartMining(*threads)
}

// Stop terminates the miner, both at the consensus engine level as well as at
// the block creation level.
func (api *PrivateMinerAPI) Stop() {
	api.e.StopMining()
}

// SetExtra sets the extra data string that is included when this miner mines a block.
func (api *PrivateMinerAPI) SetExtra(extra string) (bool, error) {
	if err := api.e.Miner().SetExtra([]byte(extra)); err != nil {
		return false, err
	}
	return true, nil
}

// SetGasPrice sets the minimum accepted gas price for the miner.
func (api *PrivateMinerAPI) SetGasPrice(gasPrice hexutil.Big) bool {
	api.e.lock.Lock()
	api.e.gasPrice = (*big.Int)(&gasPrice)
	api.e.lock.Unlock()

	api.e.txPool.SetGasPrice((*big.Int)(&gasPrice))
	return true
}

// SetEtherbase sets the etherbase of the miner
func (api *PrivateMinerAPI) SetEtherbase(etherbase common.Address) bool {
	api.e.SetEtherbase(etherbase)
	return true
}

// SetRecommitInterval updates the interval for miner sealing work recommitting.
func (api *PrivateMinerAPI) SetRecommitInterval(interval int) {
	api.e.Miner().SetRecommitInterval(time.Duration(interval) * time.Millisecond)
}

// GetHashrate returns the current hashrate of the miner.
func (api *PrivateMinerAPI) GetHashrate() uint64 {
	return api.e.miner.HashRate()
}

// PrivateAdminAPI is the collection of Ethereum full node-related APIs
// exposed over the private admin endpoint.
type PrivateAdminAPI struct {
	eth *Ethereum
}

// NewPrivateAdminAPI creates a new API definition for the full node private
// admin methods of the Ethereum service.
func NewPrivateAdminAPI(eth *Ethereum) *PrivateAdminAPI {
	return &PrivateAdminAPI{eth: eth}
}

// ExportChain exports the current blockchain into a local file.
func (api *PrivateAdminAPI) ExportChain(file string) (bool, error) {
	// Make sure we can create the file to export into
	out, err := os.OpenFile(file, os.O_CREATE|os.O_WRONLY|os.O_TRUNC, os.ModePerm)
	if err != nil {
		return false, err
	}
	defer out.Close()

	var writer io.Writer = out
	if strings.HasSuffix(file, ".gz") {
		writer = gzip.NewWriter(writer)
		defer writer.(*gzip.Writer).Close()
	}

	// Export the blockchain
	if err := api.eth.BlockChain().Export(writer); err != nil {
		return false, err
	}
	return true, nil
}

func hasAllBlocks(chain *core.BlockChain, bs []*types.Block) bool {
	for _, b := range bs {
		if !chain.HasBlock(b.Hash(), b.NumberU64()) {
			return false
		}
	}

	return true
}

// ImportChain imports a blockchain from a local file.
func (api *PrivateAdminAPI) ImportChain(file string) (bool, error) {
	// Make sure the can access the file to import
	in, err := os.Open(file)
	if err != nil {
		return false, err
	}
	defer in.Close()

	var reader io.Reader = in
	if strings.HasSuffix(file, ".gz") {
		if reader, err = gzip.NewReader(reader); err != nil {
			return false, err
		}
	}

	// Run actual the import in pre-configured batches
	stream := rlp.NewStream(reader, 0)

	blocks, index := make([]*types.Block, 0, 2500), 0
	for batch := 0; ; batch++ {
		// Load a batch of blocks from the input file
		for len(blocks) < cap(blocks) {
			block := new(types.Block)
			if err := stream.Decode(block); err == io.EOF {
				break
			} else if err != nil {
				return false, fmt.Errorf("block %d: failed to parse: %v", index, err)
			}
			blocks = append(blocks, block)
			index++
		}
		if len(blocks) == 0 {
			break
		}

		if hasAllBlocks(api.eth.BlockChain(), blocks) {
			blocks = blocks[:0]
			continue
		}
		// Import the batch and reset the buffer
		if _, err := api.eth.BlockChain().InsertChain(blocks); err != nil {
			return false, fmt.Errorf("batch %d: failed to insert: %v", batch, err)
		}
		blocks = blocks[:0]
	}
	return true, nil
}

// PublicDebugAPI is the collection of Ethereum full node APIs exposed
// over the public debugging endpoint.
type PublicDebugAPI struct {
	eth *Ethereum
}

// NewPublicDebugAPI creates a new API definition for the full node-
// related public debug methods of the Ethereum service.
func NewPublicDebugAPI(eth *Ethereum) *PublicDebugAPI {
	return &PublicDebugAPI{eth: eth}
}

// DumpBlock retrieves the entire state of the database at a given block.
func (api *PublicDebugAPI) DumpBlock(blockNr rpc.BlockNumber) (state.Dump, error) {
	if blockNr == rpc.PendingBlockNumber {
		// If we're dumping the pending state, we need to request
		// both the pending block as well as the pending state from
		// the miner and operate on those
		_, stateDb := api.eth.miner.Pending()
		return stateDb.RawDump(), nil
	}
	var block *types.Block
	if blockNr == rpc.LatestBlockNumber {
		block = api.eth.blockchain.CurrentBlock()
	} else {
		block = api.eth.blockchain.GetBlockByNumber(uint64(blockNr))
	}
	if block == nil {
		return state.Dump{}, fmt.Errorf("block #%d not found", blockNr)
	}
	stateDb, err := api.eth.BlockChain().StateAt(block.Root())
	if err != nil {
		return state.Dump{}, err
	}
	return stateDb.RawDump(), nil
}

// PrivateDebugAPI is the collection of Ethereum full node APIs exposed over
// the private debugging endpoint.
type PrivateDebugAPI struct {
	config *params.ChainConfig
	eth    *Ethereum
}

// NewPrivateDebugAPI creates a new API definition for the full node-related
// private debug methods of the Ethereum service.
func NewPrivateDebugAPI(config *params.ChainConfig, eth *Ethereum) *PrivateDebugAPI {
	return &PrivateDebugAPI{config: config, eth: eth}
}

// Preimage is a debug API function that returns the preimage for a sha3 hash, if known.
func (api *PrivateDebugAPI) Preimage(ctx context.Context, hash common.Hash) (hexutil.Bytes, error) {
	if preimage := rawdb.ReadPreimage(api.eth.ChainDb(), hash); preimage != nil {
		return preimage, nil
	}
	return nil, errors.New("unknown preimage")
}

// BadBlockArgs represents the entries in the list returned when bad blocks are queried.
type BadBlockArgs struct {
	Hash  common.Hash            `json:"hash"`
	Block map[string]interface{} `json:"block"`
	RLP   string                 `json:"rlp"`
}

// GetBadBlocks returns a list of the last 'bad blocks' that the client has seen on the network
// and returns them as a JSON list of block-hashes
func (api *PrivateDebugAPI) GetBadBlocks(ctx context.Context) ([]*BadBlockArgs, error) {
	blocks := api.eth.BlockChain().BadBlocks()
	results := make([]*BadBlockArgs, len(blocks))

	var err error
	for i, block := range blocks {
		results[i] = &BadBlockArgs{
			Hash: block.Hash(),
		}
		if rlpBytes, err := rlp.EncodeToBytes(block); err != nil {
			results[i].RLP = err.Error() // Hacky, but hey, it works
		} else {
			results[i].RLP = fmt.Sprintf("0x%x", rlpBytes)
		}
		if results[i].Block, err = ethapi.RPCMarshalBlock(block, true, true); err != nil {
			results[i].Block = map[string]interface{}{"error": err.Error()}
		}
	}
	return results, nil
}

// StorageRangeResult is the result of a debug_storageRangeAt API call.
type StorageRangeResult struct {
	Storage storageMap   `json:"storage"`
	NextKey *common.Hash `json:"nextKey"` // nil if Storage includes the last key in the trie.
}

type storageMap map[common.Hash]storageEntry

type storageEntry struct {
	Key   *common.Hash `json:"key"`
	Value common.Hash  `json:"value"`
}

// StorageRangeAt returns the storage at the given block height and transaction index.
func (api *PrivateDebugAPI) StorageRangeAt(ctx context.Context, blockHash common.Hash, txIndex int, contractAddress common.Address, keyStart hexutil.Bytes, maxResult int) (StorageRangeResult, error) {
	_, _, statedb, err := api.computeTxEnv(blockHash, txIndex, 0)
	if err != nil {
		return StorageRangeResult{}, err
	}
	st := statedb.StorageTrie(contractAddress)
	if st == nil {
		return StorageRangeResult{}, fmt.Errorf("account %x doesn't exist", contractAddress)
	}
	return storageRangeAt(st, keyStart, maxResult)
}

func storageRangeAt(st state.Trie, start []byte, maxResult int) (StorageRangeResult, error) {
	it := trie.NewIterator(st.NodeIterator(start))
	result := StorageRangeResult{Storage: storageMap{}}
	for i := 0; i < maxResult && it.Next(); i++ {
		_, content, _, err := rlp.Split(it.Value)
		if err != nil {
			return StorageRangeResult{}, err
		}
		e := storageEntry{Value: common.BytesToHash(content)}
		if preimage := st.GetKey(it.Key); preimage != nil {
			preimage := common.BytesToHash(preimage)
			e.Key = &preimage
		}
		result.Storage[common.BytesToHash(it.Key)] = e
	}
	// Add the 'next key' so clients can continue downloading.
	if it.Next() {
		next := common.BytesToHash(it.Key)
		result.NextKey = &next
	}
	return result, nil
}

// GetModifiedAccountsByNumber returns all accounts that have changed between the
// two blocks specified. A change is defined as a difference in nonce, balance,
// code hash, or storage hash.
//
// With one parameter, returns the list of accounts modified in the specified block.
func (api *PrivateDebugAPI) GetModifiedAccountsByNumber(startNum uint64, endNum *uint64) ([]common.Address, error) {
	var startBlock, endBlock *types.Block

	startBlock = api.eth.blockchain.GetBlockByNumber(startNum)
	if startBlock == nil {
		return nil, fmt.Errorf("start block %x not found", startNum)
	}

	if endNum == nil {
		endBlock = startBlock
		startBlock = api.eth.blockchain.GetBlockByHash(startBlock.ParentHash())
		if startBlock == nil {
			return nil, fmt.Errorf("block %x has no parent", endBlock.Number())
		}
	} else {
		endBlock = api.eth.blockchain.GetBlockByNumber(*endNum)
		if endBlock == nil {
			return nil, fmt.Errorf("end block %d not found", *endNum)
		}
	}
	return api.getModifiedAccounts(startBlock, endBlock)
}

// GetModifiedAccountsByHash returns all accounts that have changed between the
// two blocks specified. A change is defined as a difference in nonce, balance,
// code hash, or storage hash.
//
// With one parameter, returns the list of accounts modified in the specified block.
func (api *PrivateDebugAPI) GetModifiedAccountsByHash(startHash common.Hash, endHash *common.Hash) ([]common.Address, error) {
	var startBlock, endBlock *types.Block
	startBlock = api.eth.blockchain.GetBlockByHash(startHash)
	if startBlock == nil {
		return nil, fmt.Errorf("start block %x not found", startHash)
	}

	if endHash == nil {
		endBlock = startBlock
		startBlock = api.eth.blockchain.GetBlockByHash(startBlock.ParentHash())
		if startBlock == nil {
			return nil, fmt.Errorf("block %x has no parent", endBlock.Number())
		}
	} else {
		endBlock = api.eth.blockchain.GetBlockByHash(*endHash)
		if endBlock == nil {
			return nil, fmt.Errorf("end block %x not found", *endHash)
		}
	}
	return api.getModifiedAccounts(startBlock, endBlock)
}

func (api *PrivateDebugAPI) getModifiedAccounts(startBlock, endBlock *types.Block) ([]common.Address, error) {
	if startBlock.Number().Uint64() >= endBlock.Number().Uint64() {
		return nil, fmt.Errorf("start block height (%d) must be less than end block height (%d)", startBlock.Number().Uint64(), endBlock.Number().Uint64())
	}

	oldTrie, err := trie.NewSecure(startBlock.Root(), trie.NewDatabase(api.eth.chainDb), 0)
	if err != nil {
		return nil, err
	}
	newTrie, err := trie.NewSecure(endBlock.Root(), trie.NewDatabase(api.eth.chainDb), 0)
	if err != nil {
		return nil, err
	}

	diff, _ := trie.NewDifferenceIterator(oldTrie.NodeIterator([]byte{}), newTrie.NodeIterator([]byte{}))
	iter := trie.NewIterator(diff)

	var dirty []common.Address
	for iter.Next() {
		key := newTrie.GetKey(iter.Key)
		if key == nil {
			return nil, fmt.Errorf("no preimage found for hash %x", iter.Key)
		}
		dirty = append(dirty, common.BytesToAddress(key))
	}
	return dirty, nil
}<|MERGE_RESOLUTION|>--- conflicted
+++ resolved
@@ -88,16 +88,7 @@
 
 // NewPublicMinerAPI create a new PublicMinerAPI instance.
 func NewPublicMinerAPI(e *Ethereum) *PublicMinerAPI {
-<<<<<<< HEAD
-	agent := miner.NewRemoteAgent(e.BlockChain(), e.Engine())
-	if e.Miner() != nil {
-		e.Miner().Register(agent)
-	}
-
-	return &PublicMinerAPI{e, agent}
-=======
 	return &PublicMinerAPI{e}
->>>>>>> 8bbe7207
 }
 
 // Mining returns an indication if this node is currently mining.
