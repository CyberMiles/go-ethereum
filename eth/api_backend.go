--- conflicted
+++ resolved
@@ -38,18 +38,11 @@
 	"github.com/ethereum/go-ethereum/rpc"
 )
 
-<<<<<<< HEAD
-// EthApiBackend implements ethapi.Backend for full nodes
-type EthApiBackend struct {
+// EthAPIBackend implements ethapi.Backend for full nodes
+type EthAPIBackend struct {
 	eth     *Ethereum
 	gpo     *gasprice.Oracle
 	pending miner.Pending
-=======
-// EthAPIBackend implements ethapi.Backend for full nodes
-type EthAPIBackend struct {
-	eth *Ethereum
-	gpo *gasprice.Oracle
->>>>>>> 047167a1
 }
 
 // ChainConfig returns the active chain configuration.
