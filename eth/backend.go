// Copyright 2014 The go-ethereum Authors
// This file is part of the go-ethereum library.
//
// The go-ethereum library is free software: you can redistribute it and/or modify
// it under the terms of the GNU Lesser General Public License as published by
// the Free Software Foundation, either version 3 of the License, or
// (at your option) any later version.
//
// The go-ethereum library is distributed in the hope that it will be useful,
// but WITHOUT ANY WARRANTY; without even the implied warranty of
// MERCHANTABILITY or FITNESS FOR A PARTICULAR PURPOSE. See the
// GNU Lesser General Public License for more details.
//
// You should have received a copy of the GNU Lesser General Public License
// along with the go-ethereum library. If not, see <http://www.gnu.org/licenses/>.

// Package eth implements the Ethereum protocol.
package eth

import (
	"errors"
	"fmt"
	"math/big"
	"runtime"
	"sync"
	"sync/atomic"

	"github.com/ethereum/go-ethereum/accounts"
	"github.com/ethereum/go-ethereum/common"
	"github.com/ethereum/go-ethereum/common/hexutil"
	"github.com/ethereum/go-ethereum/consensus"
	"github.com/ethereum/go-ethereum/consensus/clique"
	"github.com/ethereum/go-ethereum/consensus/ethash"
	"github.com/ethereum/go-ethereum/core"
	"github.com/ethereum/go-ethereum/core/bloombits"
	"github.com/ethereum/go-ethereum/core/rawdb"
	"github.com/ethereum/go-ethereum/core/types"
	"github.com/ethereum/go-ethereum/core/vm"
	"github.com/ethereum/go-ethereum/eth/downloader"
	"github.com/ethereum/go-ethereum/eth/filters"
	"github.com/ethereum/go-ethereum/eth/gasprice"
	"github.com/ethereum/go-ethereum/ethdb"
	"github.com/ethereum/go-ethereum/event"
	"github.com/ethereum/go-ethereum/internal/ethapi"
	"github.com/ethereum/go-ethereum/log"
	"github.com/ethereum/go-ethereum/miner"
	"github.com/ethereum/go-ethereum/node"
	"github.com/ethereum/go-ethereum/p2p"
	"github.com/ethereum/go-ethereum/params"
	"github.com/ethereum/go-ethereum/rlp"
	"github.com/ethereum/go-ethereum/rpc"
)

type LesServer interface {
	Start(srvr *p2p.Server)
	Stop()
	Protocols() []p2p.Protocol
	SetBloomBitsIndexer(bbIndexer *core.ChainIndexer)
}

// Ethereum implements the Ethereum full node service.
type Ethereum struct {
	config      *Config
	chainConfig *params.ChainConfig

	// Channel for shutting down the service
	shutdownChan chan bool // Channel for shutting down the Ethereum

	// Handlers
	txPool          *core.TxPool
	blockchain      *core.BlockChain
	protocolManager *ProtocolManager
	lesServer       LesServer

	// DB interfaces
	chainDb ethdb.Database // Block chain database

	eventMux       *event.TypeMux
	engine         consensus.Engine
	accountManager *accounts.Manager

	bloomRequests chan chan *bloombits.Retrieval // Channel receiving bloom data retrieval requests
	bloomIndexer  *core.ChainIndexer             // Bloom indexer operating during block imports

	APIBackend *EthAPIBackend

	miner     *miner.Miner
	gasPrice  *big.Int
	etherbase common.Address

	networkID     uint64
	netRPCService *ethapi.PublicNetAPI

	lock sync.RWMutex // Protects the variadic fields (e.g. gas price and etherbase)
}

func (s *Ethereum) AddLesServer(ls LesServer) {
	s.lesServer = ls
	ls.SetBloomBitsIndexer(s.bloomIndexer)
}

// New creates a new Ethereum object (including the
// initialisation of the common Ethereum object)
func New(ctx *node.ServiceContext, config *Config, pending miner.Pending) (*Ethereum, error) {
	if config.SyncMode == downloader.LightSync {
		return nil, errors.New("can't run eth.Ethereum in light sync mode, use les.LightEthereum")
	}
	if !config.SyncMode.IsValid() {
		return nil, fmt.Errorf("invalid sync mode %d", config.SyncMode)
	}
	chainDb, err := CreateDB(ctx, config, "chaindata")
	if err != nil {
		return nil, err
	}
	chainConfig, genesisHash, genesisErr := core.SetupGenesisBlock(chainDb, config.Genesis)
	if _, ok := genesisErr.(*params.ConfigCompatError); genesisErr != nil && !ok {
		return nil, genesisErr
	}
	log.Info("Initialised chain configuration", "config", chainConfig)

	eth := &Ethereum{
		config:         config,
		chainDb:        chainDb,
		chainConfig:    chainConfig,
		eventMux:       ctx.EventMux,
		accountManager: ctx.AccountManager,
		engine:         CreateConsensusEngine(ctx, &config.Ethash, chainConfig, chainDb),
		shutdownChan:   make(chan bool),
		networkID:      config.NetworkId,
		gasPrice:       config.GasPrice,
		etherbase:      config.Etherbase,
		bloomRequests:  make(chan chan *bloombits.Retrieval),
		bloomIndexer:   NewBloomIndexer(chainDb, params.BloomBitsBlocks),
	}

	log.Info("Initialising Ethereum protocol", "versions", ProtocolVersions, "network", config.NetworkId)

	if !config.SkipBcVersionCheck {
		bcVersion := rawdb.ReadDatabaseVersion(chainDb)
		if bcVersion != core.BlockChainVersion && bcVersion != 0 {
			return nil, fmt.Errorf("Blockchain DB version mismatch (%d / %d). Run geth upgradedb.\n", bcVersion, core.BlockChainVersion)
		}
		rawdb.WriteDatabaseVersion(chainDb, core.BlockChainVersion)
	}
	var (
		vmConfig    = vm.Config{EnablePreimageRecording: config.EnablePreimageRecording}
		cacheConfig = &core.CacheConfig{Disabled: config.NoPruning, TrieNodeLimit: config.TrieCache, TrieTimeLimit: config.TrieTimeout}
	)
	eth.blockchain, err = core.NewBlockChain(chainDb, cacheConfig, eth.chainConfig, eth.engine, vmConfig)
	if err != nil {
		return nil, err
	}
	// Rewind the chain in case of an incompatible config upgrade.
	if compat, ok := genesisErr.(*params.ConfigCompatError); ok {
		log.Warn("Rewinding chain to upgrade configuration", "err", compat)
		eth.blockchain.SetHead(compat.RewindTo)
		rawdb.WriteChainConfig(chainDb, genesisHash, chainConfig)
	}
	eth.bloomIndexer.Start(eth.blockchain)

	if config.TxPool.Journal != "" {
		config.TxPool.Journal = ctx.ResolvePath(config.TxPool.Journal)
	}
	eth.txPool = core.NewTxPool(config.TxPool, eth.chainConfig, eth.blockchain)

	if eth.protocolManager, err = NewProtocolManager(eth.chainConfig, config.SyncMode, config.NetworkId, eth.eventMux, eth.txPool, eth.engine, eth.blockchain, chainDb); err != nil {
		return nil, err
	}
<<<<<<< HEAD

	if pending == nil {
		eth.miner = miner.New(eth, eth.chainConfig, eth.EventMux(), eth.engine)
		eth.miner.SetExtra(makeExtraData(config.ExtraData))
		pending = eth.miner
	}

	eth.ApiBackend = &EthApiBackend{eth, nil, pending}
=======
	eth.miner = miner.New(eth, eth.chainConfig, eth.EventMux(), eth.engine)
	eth.miner.SetExtra(makeExtraData(config.ExtraData))

	eth.APIBackend = &EthAPIBackend{eth, nil}
>>>>>>> 047167a1
	gpoParams := config.GPO
	if gpoParams.Default == nil {
		gpoParams.Default = config.GasPrice
	}
<<<<<<< HEAD

	eth.ApiBackend.gpo = gasprice.NewOracle(eth.ApiBackend, gpoParams)
=======
	eth.APIBackend.gpo = gasprice.NewOracle(eth.APIBackend, gpoParams)
>>>>>>> 047167a1

	return eth, nil
}

func makeExtraData(extra []byte) []byte {
	if len(extra) == 0 {
		// create default extradata
		extra, _ = rlp.EncodeToBytes([]interface{}{
			uint(params.VersionMajor<<16 | params.VersionMinor<<8 | params.VersionPatch),
			"geth",
			runtime.Version(),
			runtime.GOOS,
		})
	}
	if uint64(len(extra)) > params.MaximumExtraDataSize {
		log.Warn("Miner extra data exceed limit", "extra", hexutil.Bytes(extra), "limit", params.MaximumExtraDataSize)
		extra = nil
	}
	return extra
}

// CreateDB creates the chain database.
func CreateDB(ctx *node.ServiceContext, config *Config, name string) (ethdb.Database, error) {
	db, err := ctx.OpenDatabase(name, config.DatabaseCache, config.DatabaseHandles)
	if err != nil {
		return nil, err
	}
	if db, ok := db.(*ethdb.LDBDatabase); ok {
		db.Meter("eth/db/chaindata/")
	}
	return db, nil
}

// CreateConsensusEngine creates the required type of consensus engine instance for an Ethereum service
func CreateConsensusEngine(ctx *node.ServiceContext, config *ethash.Config, chainConfig *params.ChainConfig, db ethdb.Database) consensus.Engine {
	// If proof-of-authority is requested, set it up
	if chainConfig.Clique != nil {
		return clique.New(chainConfig.Clique, db)
	}
	// Otherwise assume proof-of-work
	switch config.PowMode {
	case ethash.ModeFake:
		log.Warn("Ethash used in fake mode")
		return ethash.NewFaker()
	case ethash.ModeTest:
		log.Warn("Ethash used in test mode")
		return ethash.NewTester()
	case ethash.ModeShared:
		log.Warn("Ethash used in shared mode")
		return ethash.NewShared()
	default:
		engine := ethash.New(ethash.Config{
			CacheDir:       ctx.ResolvePath(config.CacheDir),
			CachesInMem:    config.CachesInMem,
			CachesOnDisk:   config.CachesOnDisk,
			DatasetDir:     config.DatasetDir,
			DatasetsInMem:  config.DatasetsInMem,
			DatasetsOnDisk: config.DatasetsOnDisk,
		})
		engine.SetThreads(-1) // Disable CPU mining
		return engine
	}
}

// APIs return the collection of RPC services the ethereum package offers.
// NOTE, some of these services probably need to be moved to somewhere else.
func (s *Ethereum) APIs() []rpc.API {
	apis := ethapi.GetAPIs(s.APIBackend)

	// Append any APIs exposed explicitly by the consensus engine
	apis = append(apis, s.engine.APIs(s.BlockChain())...)

	// Append all the local APIs and return
	return append(apis, []rpc.API{
		{
			Namespace: "eth",
			Version:   "1.0",
			Service:   NewPublicEthereumAPI(s),
			Public:    true,
		}, {
			Namespace: "eth",
			Version:   "1.0",
			Service:   NewPublicMinerAPI(s),
			Public:    true,
		}, {
			Namespace: "eth",
			Version:   "1.0",
			Service:   downloader.NewPublicDownloaderAPI(s.protocolManager.downloader, s.eventMux),
			Public:    true,
		}, {
			Namespace: "miner",
			Version:   "1.0",
			Service:   NewPrivateMinerAPI(s),
			Public:    false,
		}, {
			Namespace: "eth",
			Version:   "1.0",
			Service:   filters.NewPublicFilterAPI(s.APIBackend, false),
			Public:    true,
		}, {
			Namespace: "admin",
			Version:   "1.0",
			Service:   NewPrivateAdminAPI(s),
		}, {
			Namespace: "debug",
			Version:   "1.0",
			Service:   NewPublicDebugAPI(s),
			Public:    true,
		}, {
			Namespace: "debug",
			Version:   "1.0",
			Service:   NewPrivateDebugAPI(s.chainConfig, s),
		}, {
			Namespace: "net",
			Version:   "1.0",
			Service:   s.netRPCService,
			Public:    true,
		},
	}...)
}

func (s *Ethereum) ResetWithGenesisBlock(gb *types.Block) {
	s.blockchain.ResetWithGenesisBlock(gb)
}

func (s *Ethereum) Etherbase() (eb common.Address, err error) {
	s.lock.RLock()
	etherbase := s.etherbase
	s.lock.RUnlock()

	if etherbase != (common.Address{}) {
		return etherbase, nil
	}
	if wallets := s.AccountManager().Wallets(); len(wallets) > 0 {
		if accounts := wallets[0].Accounts(); len(accounts) > 0 {
			etherbase := accounts[0].Address

			s.lock.Lock()
			s.etherbase = etherbase
			s.lock.Unlock()

			log.Info("Etherbase automatically configured", "address", etherbase)
			return etherbase, nil
		}
	}
	return common.Address{}, fmt.Errorf("etherbase must be explicitly specified")
}

// SetEtherbase sets the mining reward address.
func (s *Ethereum) SetEtherbase(etherbase common.Address) {
	s.lock.Lock()
	s.etherbase = etherbase
	s.lock.Unlock()

	s.miner.SetEtherbase(etherbase)
}

func (s *Ethereum) StartMining(local bool) error {
	eb, err := s.Etherbase()
	if err != nil {
		log.Error("Cannot start mining without etherbase", "err", err)
		return fmt.Errorf("etherbase missing: %v", err)
	}
	if clique, ok := s.engine.(*clique.Clique); ok {
		wallet, err := s.accountManager.Find(accounts.Account{Address: eb})
		if wallet == nil || err != nil {
			log.Error("Etherbase account unavailable locally", "err", err)
			return fmt.Errorf("signer missing: %v", err)
		}
		clique.Authorize(eb, wallet.SignHash)
	}
	if local {
		// If local (CPU) mining is started, we can disable the transaction rejection
		// mechanism introduced to speed sync times. CPU mining on mainnet is ludicrous
		// so none will ever hit this path, whereas marking sync done on CPU mining
		// will ensure that private networks work in single miner mode too.
		atomic.StoreUint32(&s.protocolManager.acceptTxs, 1)
	}
	go s.miner.Start(eb)
	return nil
}

func (s *Ethereum) StopMining()         { s.miner.Stop() }
func (s *Ethereum) IsMining() bool      { return s.miner.Mining() }
func (s *Ethereum) Miner() *miner.Miner { return s.miner }

func (s *Ethereum) AccountManager() *accounts.Manager  { return s.accountManager }
func (s *Ethereum) BlockChain() *core.BlockChain       { return s.blockchain }
func (s *Ethereum) TxPool() *core.TxPool               { return s.txPool }
func (s *Ethereum) EventMux() *event.TypeMux           { return s.eventMux }
func (s *Ethereum) Engine() consensus.Engine           { return s.engine }
func (s *Ethereum) ChainDb() ethdb.Database            { return s.chainDb }
func (s *Ethereum) IsListening() bool                  { return true } // Always listening
func (s *Ethereum) EthVersion() int                    { return int(s.protocolManager.SubProtocols[0].Version) }
func (s *Ethereum) NetVersion() uint64                 { return s.networkID }
func (s *Ethereum) Downloader() *downloader.Downloader { return s.protocolManager.downloader }

// Protocols implements node.Service, returning all the currently configured
// network protocols to start.
func (s *Ethereum) Protocols() []p2p.Protocol {
	if s.lesServer == nil {
		return s.protocolManager.SubProtocols
	}
	return append(s.protocolManager.SubProtocols, s.lesServer.Protocols()...)
}

// Start implements node.Service, starting all internal goroutines needed by the
// Ethereum protocol implementation.
func (s *Ethereum) Start(srvr *p2p.Server) error {
	// Start the bloom bits servicing goroutines
	s.startBloomHandlers()

	// Start the RPC service
	s.netRPCService = ethapi.NewPublicNetAPI(srvr, s.NetVersion())

	// Figure out a max peers count based on the server limits
	maxPeers := srvr.MaxPeers
	if s.config.LightServ > 0 {
		if s.config.LightPeers >= srvr.MaxPeers {
			return fmt.Errorf("invalid peer config: light peer count (%d) >= total peer count (%d)", s.config.LightPeers, srvr.MaxPeers)
		}
		maxPeers -= s.config.LightPeers
	}
	// Start the networking layer and the light server if requested
	s.protocolManager.Start(maxPeers)
	if s.lesServer != nil {
		s.lesServer.Start(srvr)
	}
	return nil
}

// Stop implements node.Service, terminating all internal goroutines used by the
// Ethereum protocol.
func (s *Ethereum) Stop() error {
	s.bloomIndexer.Close()
	s.blockchain.Stop()
	s.protocolManager.Stop()
	if s.lesServer != nil {
		s.lesServer.Stop()
	}
	s.txPool.Stop()

	if s.miner != nil {
		s.miner.Stop()
	}
	s.eventMux.Stop()

	s.chainDb.Close()
	close(s.shutdownChan)

	return nil
}<|MERGE_RESOLUTION|>--- conflicted
+++ resolved
@@ -166,7 +166,6 @@
 	if eth.protocolManager, err = NewProtocolManager(eth.chainConfig, config.SyncMode, config.NetworkId, eth.eventMux, eth.txPool, eth.engine, eth.blockchain, chainDb); err != nil {
 		return nil, err
 	}
-<<<<<<< HEAD
 
 	if pending == nil {
 		eth.miner = miner.New(eth, eth.chainConfig, eth.EventMux(), eth.engine)
@@ -174,23 +173,13 @@
 		pending = eth.miner
 	}
 
-	eth.ApiBackend = &EthApiBackend{eth, nil, pending}
-=======
-	eth.miner = miner.New(eth, eth.chainConfig, eth.EventMux(), eth.engine)
-	eth.miner.SetExtra(makeExtraData(config.ExtraData))
-
-	eth.APIBackend = &EthAPIBackend{eth, nil}
->>>>>>> 047167a1
+	eth.APIBackend = &EthAPIBackend{eth, nil, pending}
 	gpoParams := config.GPO
 	if gpoParams.Default == nil {
 		gpoParams.Default = config.GasPrice
 	}
-<<<<<<< HEAD
-
-	eth.ApiBackend.gpo = gasprice.NewOracle(eth.ApiBackend, gpoParams)
-=======
+
 	eth.APIBackend.gpo = gasprice.NewOracle(eth.APIBackend, gpoParams)
->>>>>>> 047167a1
 
 	return eth, nil
 }
