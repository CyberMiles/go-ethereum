// Copyright 2015 The go-ethereum Authors
// This file is part of the go-ethereum library.
//
// The go-ethereum library is free software: you can redistribute it and/or modify
// it under the terms of the GNU Lesser General Public License as published by
// the Free Software Foundation, either version 3 of the License, or
// (at your option) any later version.
//
// The go-ethereum library is distributed in the hope that it will be useful,
// but WITHOUT ANY WARRANTY; without even the implied warranty of
// MERCHANTABILITY or FITNESS FOR A PARTICULAR PURPOSE. See the
// GNU Lesser General Public License for more details.
//
// You should have received a copy of the GNU Lesser General Public License
// along with the go-ethereum library. If not, see <http://www.gnu.org/licenses/>.

package ethapi

import (
	"bytes"
	"context"
	"errors"
	"fmt"
	"math/big"
	"strings"
	"time"

	"github.com/davecgh/go-spew/spew"
	"github.com/ethereum/go-ethereum/accounts"
	"github.com/ethereum/go-ethereum/accounts/keystore"
	"github.com/ethereum/go-ethereum/accounts/scwallet"
	"github.com/ethereum/go-ethereum/common"
	"github.com/ethereum/go-ethereum/common/hexutil"
	"github.com/ethereum/go-ethereum/common/math"
	"github.com/ethereum/go-ethereum/consensus/clique"
	"github.com/ethereum/go-ethereum/consensus/ethash"
	"github.com/ethereum/go-ethereum/core"
	"github.com/ethereum/go-ethereum/core/rawdb"
	"github.com/ethereum/go-ethereum/core/types"
	"github.com/ethereum/go-ethereum/core/vm"
	"github.com/ethereum/go-ethereum/crypto"
	"github.com/ethereum/go-ethereum/log"
	"github.com/ethereum/go-ethereum/p2p"
	"github.com/ethereum/go-ethereum/params"
	"github.com/ethereum/go-ethereum/rlp"
	"github.com/ethereum/go-ethereum/rpc"
	"github.com/tyler-smith/go-bip39"
)

const (
	defaultGasPrice = params.GWei
)

// PublicEthereumAPI provides an API to access Ethereum related information.
// It offers only methods that operate on public data that is freely available to anyone.
type PublicEthereumAPI struct {
	b Backend
}

// NewPublicEthereumAPI creates a new Ethereum protocol API.
func NewPublicEthereumAPI(b Backend) *PublicEthereumAPI {
	return &PublicEthereumAPI{b}
}

// GasPrice returns a suggestion for a gas price.
func (s *PublicEthereumAPI) GasPrice(ctx context.Context) (*hexutil.Big, error) {
	price, err := s.b.SuggestPrice(ctx)
	return (*hexutil.Big)(price), err
}

// ProtocolVersion returns the current Ethereum protocol version this node supports
func (s *PublicEthereumAPI) ProtocolVersion() hexutil.Uint {
	return hexutil.Uint(s.b.ProtocolVersion())
}

// Syncing returns false in case the node is currently not syncing with the network. It can be up to date or has not
// yet received the latest block headers from its pears. In case it is synchronizing:
// - startingBlock: block number this node started to synchronise from
// - currentBlock:  block number this node is currently importing
// - highestBlock:  block number of the highest block header this node has received from peers
// - pulledStates:  number of state entries processed until now
// - knownStates:   number of known state entries that still need to be pulled
func (s *PublicEthereumAPI) Syncing() (interface{}, error) {
	progress := s.b.Downloader().Progress()

	// Return not syncing if the synchronisation already completed
	if progress.CurrentBlock >= progress.HighestBlock {
		return false, nil
	}
	// Otherwise gather the block sync stats
	return map[string]interface{}{
		"startingBlock": hexutil.Uint64(progress.StartingBlock),
		"currentBlock":  hexutil.Uint64(progress.CurrentBlock),
		"highestBlock":  hexutil.Uint64(progress.HighestBlock),
		"pulledStates":  hexutil.Uint64(progress.PulledStates),
		"knownStates":   hexutil.Uint64(progress.KnownStates),
	}, nil
}

// PublicTxPoolAPI offers and API for the transaction pool. It only operates on data that is non confidential.
type PublicTxPoolAPI struct {
	b Backend
}

// NewPublicTxPoolAPI creates a new tx pool service that gives information about the transaction pool.
func NewPublicTxPoolAPI(b Backend) *PublicTxPoolAPI {
	return &PublicTxPoolAPI{b}
}

// Content returns the transactions contained within the transaction pool.
func (s *PublicTxPoolAPI) Content() map[string]map[string]map[string]*RPCTransaction {
	content := map[string]map[string]map[string]*RPCTransaction{
		"pending": make(map[string]map[string]*RPCTransaction),
		"queued":  make(map[string]map[string]*RPCTransaction),
	}
	pending, queue := s.b.TxPoolContent()

	// Flatten the pending transactions
	for account, txs := range pending {
		dump := make(map[string]*RPCTransaction)
		for _, tx := range txs {
			dump[fmt.Sprintf("%d", tx.Nonce())] = newRPCPendingTransaction(tx)
		}
		content["pending"][account.Hex()] = dump
	}
	// Flatten the queued transactions
	for account, txs := range queue {
		dump := make(map[string]*RPCTransaction)
		for _, tx := range txs {
			dump[fmt.Sprintf("%d", tx.Nonce())] = newRPCPendingTransaction(tx)
		}
		content["queued"][account.Hex()] = dump
	}
	return content
}

// Status returns the number of pending and queued transaction in the pool.
func (s *PublicTxPoolAPI) Status() map[string]hexutil.Uint {
	pending, queue := s.b.Stats()
	return map[string]hexutil.Uint{
		"pending": hexutil.Uint(pending),
		"queued":  hexutil.Uint(queue),
	}
}

// Inspect retrieves the content of the transaction pool and flattens it into an
// easily inspectable list.
func (s *PublicTxPoolAPI) Inspect() map[string]map[string]map[string]string {
	content := map[string]map[string]map[string]string{
		"pending": make(map[string]map[string]string),
		"queued":  make(map[string]map[string]string),
	}
	pending, queue := s.b.TxPoolContent()

	// Define a formatter to flatten a transaction into a string
	var format = func(tx *types.Transaction) string {
		if to := tx.To(); to != nil {
			return fmt.Sprintf("%s: %v wei + %v gas × %v wei", tx.To().Hex(), tx.Value(), tx.Gas(), tx.GasPrice())
		}
		return fmt.Sprintf("contract creation: %v wei + %v gas × %v wei", tx.Value(), tx.Gas(), tx.GasPrice())
	}
	// Flatten the pending transactions
	for account, txs := range pending {
		dump := make(map[string]string)
		for _, tx := range txs {
			dump[fmt.Sprintf("%d", tx.Nonce())] = format(tx)
		}
		content["pending"][account.Hex()] = dump
	}
	// Flatten the queued transactions
	for account, txs := range queue {
		dump := make(map[string]string)
		for _, tx := range txs {
			dump[fmt.Sprintf("%d", tx.Nonce())] = format(tx)
		}
		content["queued"][account.Hex()] = dump
	}
	return content
}

// PublicAccountAPI provides an API to access accounts managed by this node.
// It offers only methods that can retrieve accounts.
type PublicAccountAPI struct {
	am *accounts.Manager
}

// NewPublicAccountAPI creates a new PublicAccountAPI.
func NewPublicAccountAPI(am *accounts.Manager) *PublicAccountAPI {
	return &PublicAccountAPI{am: am}
}

// Accounts returns the collection of accounts this node manages
func (s *PublicAccountAPI) Accounts() []common.Address {
	return s.am.Accounts()
}

// PrivateAccountAPI provides an API to access accounts managed by this node.
// It offers methods to create, (un)lock en list accounts. Some methods accept
// passwords and are therefore considered private by default.
type PrivateAccountAPI struct {
	am        *accounts.Manager
	nonceLock *AddrLocker
	b         Backend
}

// NewPrivateAccountAPI create a new PrivateAccountAPI.
func NewPrivateAccountAPI(b Backend, nonceLock *AddrLocker) *PrivateAccountAPI {
	return &PrivateAccountAPI{
		am:        b.AccountManager(),
		nonceLock: nonceLock,
		b:         b,
	}
}

// listAccounts will return a list of addresses for accounts this node manages.
func (s *PrivateAccountAPI) ListAccounts() []common.Address {
	return s.am.Accounts()
}

// rawWallet is a JSON representation of an accounts.Wallet interface, with its
// data contents extracted into plain fields.
type rawWallet struct {
	URL      string             `json:"url"`
	Status   string             `json:"status"`
	Failure  string             `json:"failure,omitempty"`
	Accounts []accounts.Account `json:"accounts,omitempty"`
}

// ListWallets will return a list of wallets this node manages.
func (s *PrivateAccountAPI) ListWallets() []rawWallet {
	wallets := make([]rawWallet, 0) // return [] instead of nil if empty
	for _, wallet := range s.am.Wallets() {
		status, failure := wallet.Status()

		raw := rawWallet{
			URL:      wallet.URL().String(),
			Status:   status,
			Accounts: wallet.Accounts(),
		}
		if failure != nil {
			raw.Failure = failure.Error()
		}
		wallets = append(wallets, raw)
	}
	return wallets
}

// OpenWallet initiates a hardware wallet opening procedure, establishing a USB
// connection and attempting to authenticate via the provided passphrase. Note,
// the method may return an extra challenge requiring a second open (e.g. the
// Trezor PIN matrix challenge).
func (s *PrivateAccountAPI) OpenWallet(url string, passphrase *string) error {
	wallet, err := s.am.Wallet(url)
	if err != nil {
		return err
	}
	pass := ""
	if passphrase != nil {
		pass = *passphrase
	}
	return wallet.Open(pass)
}

// DeriveAccount requests a HD wallet to derive a new account, optionally pinning
// it for later reuse.
func (s *PrivateAccountAPI) DeriveAccount(url string, path string, pin *bool) (accounts.Account, error) {
	wallet, err := s.am.Wallet(url)
	if err != nil {
		return accounts.Account{}, err
	}
	derivPath, err := accounts.ParseDerivationPath(path)
	if err != nil {
		return accounts.Account{}, err
	}
	if pin == nil {
		pin = new(bool)
	}
	return wallet.Derive(derivPath, *pin)
}

// NewAccount will create a new account and returns the address for the new account.
func (s *PrivateAccountAPI) NewAccount(password string) (common.Address, error) {
	acc, err := fetchKeystore(s.am).NewAccount(password)
	if err == nil {
		log.Info("Your new key was generated", "address", acc.Address)
		log.Warn("Please backup your key file!", "path", acc.URL.Path)
		log.Warn("Please remember your password!")
		return acc.Address, nil
	}
	return common.Address{}, err
}

// fetchKeystore retrives the encrypted keystore from the account manager.
func fetchKeystore(am *accounts.Manager) *keystore.KeyStore {
	return am.Backends(keystore.KeyStoreType)[0].(*keystore.KeyStore)
}

// ImportRawKey stores the given hex encoded ECDSA key into the key directory,
// encrypting it with the passphrase.
func (s *PrivateAccountAPI) ImportRawKey(privkey string, password string) (common.Address, error) {
	key, err := crypto.HexToECDSA(privkey)
	if err != nil {
		return common.Address{}, err
	}
	acc, err := fetchKeystore(s.am).ImportECDSA(key, password)
	return acc.Address, err
}

// UnlockAccount will unlock the account associated with the given address with
// the given password for duration seconds. If duration is nil it will use a
// default of 300 seconds. It returns an indication if the account was unlocked.
func (s *PrivateAccountAPI) UnlockAccount(ctx context.Context, addr common.Address, password string, duration *uint64) (bool, error) {
	// When the API is exposed by external RPC(http, ws etc), unless the user
	// explicitly specifies to allow the insecure account unlocking, otherwise
	// it is disabled.
	if s.b.ExtRPCEnabled() && !s.b.AccountManager().Config().InsecureUnlockAllowed {
		return false, errors.New("account unlock with HTTP access is forbidden")
	}

	const max = uint64(time.Duration(math.MaxInt64) / time.Second)
	var d time.Duration
	if duration == nil {
		d = 300 * time.Second
	} else if *duration > max {
		return false, errors.New("unlock duration too large")
	} else {
		d = time.Duration(*duration) * time.Second
	}
	err := fetchKeystore(s.am).TimedUnlock(accounts.Account{Address: addr}, password, d)
	if err != nil {
		log.Warn("Failed account unlock attempt", "address", addr, "err", err)
	}
	return err == nil, err
}

// LockAccount will lock the account associated with the given address when it's unlocked.
func (s *PrivateAccountAPI) LockAccount(addr common.Address) bool {
	return fetchKeystore(s.am).Lock(addr) == nil
}

// signTransaction sets defaults and signs the given transaction
// NOTE: the caller needs to ensure that the nonceLock is held, if applicable,
// and release it after the transaction has been submitted to the tx pool
func (s *PrivateAccountAPI) signTransaction(ctx context.Context, args *SendTxArgs, passwd string) (*types.Transaction, error) {
	// Look up the wallet containing the requested signer
	account := accounts.Account{Address: args.From}
	wallet, err := s.am.Find(account)
	if err != nil {
		return nil, err
	}
	// Set some sanity defaults and terminate on failure
	if err := args.setDefaults(ctx, s.b); err != nil {
		return nil, err
	}
	// Assemble the transaction and sign with the wallet
	tx := args.toTransaction()

	return wallet.SignTxWithPassphrase(account, passwd, tx, s.b.ChainConfig().ChainID)
}

// SendTransaction will create a transaction from the given arguments and
// tries to sign it with the key associated with args.To. If the given passwd isn't
// able to decrypt the key it fails.
func (s *PrivateAccountAPI) SendTransaction(ctx context.Context, args SendTxArgs, passwd string) (common.Hash, error) {
	if args.Nonce == nil {
		// Hold the addresse's mutex around signing to prevent concurrent assignment of
		// the same nonce to multiple accounts.
		s.nonceLock.LockAddr(args.From)
		defer s.nonceLock.UnlockAddr(args.From)
	}
	signed, err := s.signTransaction(ctx, &args, passwd)
	if err != nil {
		log.Warn("Failed transaction send attempt", "from", args.From, "to", args.To, "value", args.Value.ToInt(), "err", err)
		return common.Hash{}, err
	}
	return SubmitTransaction(ctx, s.b, signed)
}

// SignTransaction will create a transaction from the given arguments and
// tries to sign it with the key associated with args.To. If the given passwd isn't
// able to decrypt the key it fails. The transaction is returned in RLP-form, not broadcast
// to other nodes
func (s *PrivateAccountAPI) SignTransaction(ctx context.Context, args SendTxArgs, passwd string) (*SignTransactionResult, error) {
	// No need to obtain the noncelock mutex, since we won't be sending this
	// tx into the transaction pool, but right back to the user
	if args.Gas == nil {
		return nil, fmt.Errorf("gas not specified")
	}
	if args.GasPrice == nil {
		return nil, fmt.Errorf("gasPrice not specified")
	}
	if args.Nonce == nil {
		return nil, fmt.Errorf("nonce not specified")
	}
	signed, err := s.signTransaction(ctx, &args, passwd)
	if err != nil {
		log.Warn("Failed transaction sign attempt", "from", args.From, "to", args.To, "value", args.Value.ToInt(), "err", err)
		return nil, err
	}
	data, err := rlp.EncodeToBytes(signed)
	if err != nil {
		return nil, err
	}
	return &SignTransactionResult{data, signed}, nil
}

// Sign calculates an Ethereum ECDSA signature for:
// keccack256("\x19Ethereum Signed Message:\n" + len(message) + message))
//
// Note, the produced signature conforms to the secp256k1 curve R, S and V values,
// where the V value will be 27 or 28 for legacy reasons.
//
// The key used to calculate the signature is decrypted with the given password.
//
// https://github.com/ethereum/go-ethereum/wiki/Management-APIs#personal_sign
func (s *PrivateAccountAPI) Sign(ctx context.Context, data hexutil.Bytes, addr common.Address, passwd string) (hexutil.Bytes, error) {
	// Look up the wallet containing the requested signer
	account := accounts.Account{Address: addr}

	wallet, err := s.b.AccountManager().Find(account)
	if err != nil {
		return nil, err
	}
	// Assemble sign the data with the wallet
	signature, err := wallet.SignTextWithPassphrase(account, passwd, data)
	if err != nil {
		log.Warn("Failed data sign attempt", "address", addr, "err", err)
		return nil, err
	}
	signature[64] += 27 // Transform V from 0/1 to 27/28 according to the yellow paper
	return signature, nil
}

// EcRecover returns the address for the account that was used to create the signature.
// Note, this function is compatible with eth_sign and personal_sign. As such it recovers
// the address of:
// hash = keccak256("\x19Ethereum Signed Message:\n"${message length}${message})
// addr = ecrecover(hash, signature)
//
// Note, the signature must conform to the secp256k1 curve R, S and V values, where
// the V value must be 27 or 28 for legacy reasons.
//
// https://github.com/ethereum/go-ethereum/wiki/Management-APIs#personal_ecRecover
func (s *PrivateAccountAPI) EcRecover(ctx context.Context, data, sig hexutil.Bytes) (common.Address, error) {
	if len(sig) != 65 {
		return common.Address{}, fmt.Errorf("signature must be 65 bytes long")
	}
	if sig[64] != 27 && sig[64] != 28 {
		return common.Address{}, fmt.Errorf("invalid Ethereum signature (V is not 27 or 28)")
	}
	sig[64] -= 27 // Transform yellow paper V from 27/28 to 0/1

	rpk, err := crypto.SigToPub(accounts.TextHash(data), sig)
	if err != nil {
		return common.Address{}, err
	}
	return crypto.PubkeyToAddress(*rpk), nil
}

// SignAndSendTransaction was renamed to SendTransaction. This method is deprecated
// and will be removed in the future. It primary goal is to give clients time to update.
func (s *PrivateAccountAPI) SignAndSendTransaction(ctx context.Context, args SendTxArgs, passwd string) (common.Hash, error) {
	return s.SendTransaction(ctx, args, passwd)
}

// InitializeWallet initializes a new wallet at the provided URL, by generating and returning a new private key.
func (s *PrivateAccountAPI) InitializeWallet(ctx context.Context, url string) (string, error) {
	wallet, err := s.am.Wallet(url)
	if err != nil {
		return "", err
	}

	entropy, err := bip39.NewEntropy(256)
	if err != nil {
		return "", err
	}

	mnemonic, err := bip39.NewMnemonic(entropy)
	if err != nil {
		return "", err
	}

	seed := bip39.NewSeed(mnemonic, "")

	switch wallet := wallet.(type) {
	case *scwallet.Wallet:
		return mnemonic, wallet.Initialize(seed)
	default:
		return "", fmt.Errorf("Specified wallet does not support initialization")
	}
}

// Unpair deletes a pairing between wallet and geth.
func (s *PrivateAccountAPI) Unpair(ctx context.Context, url string, pin string) error {
	wallet, err := s.am.Wallet(url)
	if err != nil {
		return err
	}

	switch wallet := wallet.(type) {
	case *scwallet.Wallet:
		return wallet.Unpair([]byte(pin))
	default:
		return fmt.Errorf("Specified wallet does not support pairing")
	}
}

// PublicBlockChainAPI provides an API to access the Ethereum blockchain.
// It offers only methods that operate on public data that is freely available to anyone.
type PublicBlockChainAPI struct {
	b Backend
}

// NewPublicBlockChainAPI creates a new Ethereum blockchain API.
func NewPublicBlockChainAPI(b Backend) *PublicBlockChainAPI {
	return &PublicBlockChainAPI{b}
}

// ChainId returns the chainID value for transaction replay protection.
func (s *PublicBlockChainAPI) ChainId() *hexutil.Big {
	return (*hexutil.Big)(s.b.ChainConfig().ChainID)
}

// BlockNumber returns the block number of the chain head.
func (s *PublicBlockChainAPI) BlockNumber() hexutil.Uint64 {
	header, _ := s.b.HeaderByNumber(context.Background(), rpc.LatestBlockNumber) // latest header should always be available
	return hexutil.Uint64(header.Number.Uint64())
}

// GetBalance returns the amount of wei for the given address in the state of the
// given block number. The rpc.LatestBlockNumber and rpc.PendingBlockNumber meta
// block numbers are also allowed.
func (s *PublicBlockChainAPI) GetBalance(ctx context.Context, address common.Address, blockNr rpc.BlockNumber) (*hexutil.Big, error) {
	state, _, err := s.b.StateAndHeaderByNumber(ctx, blockNr)
	if state == nil || err != nil {
		return nil, err
	}
	return (*hexutil.Big)(state.GetBalance(address)), state.Error()
}

// Result structs for GetProof
type AccountResult struct {
	Address      common.Address  `json:"address"`
	AccountProof []string        `json:"accountProof"`
	Balance      *hexutil.Big    `json:"balance"`
	CodeHash     common.Hash     `json:"codeHash"`
	Nonce        hexutil.Uint64  `json:"nonce"`
	StorageHash  common.Hash     `json:"storageHash"`
	StorageProof []StorageResult `json:"storageProof"`
}
type StorageResult struct {
	Key   string       `json:"key"`
	Value *hexutil.Big `json:"value"`
	Proof []string     `json:"proof"`
}

// GetProof returns the Merkle-proof for a given account and optionally some storage keys.
func (s *PublicBlockChainAPI) GetProof(ctx context.Context, address common.Address, storageKeys []string, blockNr rpc.BlockNumber) (*AccountResult, error) {
	state, _, err := s.b.StateAndHeaderByNumber(ctx, blockNr)
	if state == nil || err != nil {
		return nil, err
	}

	storageTrie := state.StorageTrie(address)
	storageHash := types.EmptyRootHash
	codeHash := state.GetCodeHash(address)
	storageProof := make([]StorageResult, len(storageKeys))

	// if we have a storageTrie, (which means the account exists), we can update the storagehash
	if storageTrie != nil {
		storageHash = storageTrie.Hash()
	} else {
		// no storageTrie means the account does not exist, so the codeHash is the hash of an empty bytearray.
		codeHash = crypto.Keccak256Hash(nil)
	}

	// create the proof for the storageKeys
	for i, key := range storageKeys {
		if storageTrie != nil {
			proof, storageError := state.GetStorageProof(address, common.HexToHash(key))
			if storageError != nil {
				return nil, storageError
			}
			storageProof[i] = StorageResult{key, (*hexutil.Big)(state.GetState(address, common.HexToHash(key)).Big()), common.ToHexArray(proof)}
		} else {
			storageProof[i] = StorageResult{key, &hexutil.Big{}, []string{}}
		}
	}

	// create the accountProof
	accountProof, proofErr := state.GetProof(address)
	if proofErr != nil {
		return nil, proofErr
	}

	return &AccountResult{
		Address:      address,
		AccountProof: common.ToHexArray(accountProof),
		Balance:      (*hexutil.Big)(state.GetBalance(address)),
		CodeHash:     codeHash,
		Nonce:        hexutil.Uint64(state.GetNonce(address)),
		StorageHash:  storageHash,
		StorageProof: storageProof,
	}, state.Error()
}

// GetHeaderByNumber returns the requested canonical block header.
// * When blockNr is -1 the chain head is returned.
// * When blockNr is -2 the pending chain head is returned.
func (s *PublicBlockChainAPI) GetHeaderByNumber(ctx context.Context, number rpc.BlockNumber) (map[string]interface{}, error) {
	header, err := s.b.HeaderByNumber(ctx, number)
	if header != nil && err == nil {
		response := s.rpcMarshalHeader(header)
		if number == rpc.PendingBlockNumber {
			// Pending header need to nil out a few fields
			for _, field := range []string{"hash", "nonce", "miner"} {
				response[field] = nil
			}
		}
		return response, err
	}
	return nil, err
}

// GetHeaderByHash returns the requested header by hash.
func (s *PublicBlockChainAPI) GetHeaderByHash(ctx context.Context, hash common.Hash) map[string]interface{} {
	header, _ := s.b.HeaderByHash(ctx, hash)
	if header != nil {
		return s.rpcMarshalHeader(header)
	}
	return nil
}

// GetBlockByNumber returns the requested canonical block.
// * When blockNr is -1 the chain head is returned.
// * When blockNr is -2 the pending chain head is returned.
// * When fullTx is true all transactions in the block are returned, otherwise
//   only the transaction hash is returned.
func (s *PublicBlockChainAPI) GetBlockByNumber(ctx context.Context, number rpc.BlockNumber, fullTx bool) (map[string]interface{}, error) {
	block, err := s.b.BlockByNumber(ctx, number)
	if block != nil && err == nil {
		response, err := s.rpcMarshalBlock(block, true, fullTx)
		if err == nil && number == rpc.PendingBlockNumber {
			// Pending blocks need to nil out a few fields
			for _, field := range []string{"hash", "nonce", "miner"} {
				response[field] = nil
			}
		}
		return response, err
	}
	return nil, err
}

// GetBlockByHash returns the requested block. When fullTx is true all transactions in the block are returned in full
// detail, otherwise only the transaction hash is returned.
func (s *PublicBlockChainAPI) GetBlockByHash(ctx context.Context, hash common.Hash, fullTx bool) (map[string]interface{}, error) {
	block, err := s.b.BlockByHash(ctx, hash)
	if block != nil {
		return s.rpcMarshalBlock(block, true, fullTx)
	}
	return nil, err
}

// GetUncleByBlockNumberAndIndex returns the uncle block for the given block hash and index. When fullTx is true
// all transactions in the block are returned in full detail, otherwise only the transaction hash is returned.
func (s *PublicBlockChainAPI) GetUncleByBlockNumberAndIndex(ctx context.Context, blockNr rpc.BlockNumber, index hexutil.Uint) (map[string]interface{}, error) {
	block, err := s.b.BlockByNumber(ctx, blockNr)
	if block != nil {
		uncles := block.Uncles()
		if index >= hexutil.Uint(len(uncles)) {
			log.Debug("Requested uncle not found", "number", blockNr, "hash", block.Hash(), "index", index)
			return nil, nil
		}
		block = types.NewBlockWithHeader(uncles[index])
		return s.rpcMarshalBlock(block, false, false)
	}
	return nil, err
}

// GetUncleByBlockHashAndIndex returns the uncle block for the given block hash and index. When fullTx is true
// all transactions in the block are returned in full detail, otherwise only the transaction hash is returned.
func (s *PublicBlockChainAPI) GetUncleByBlockHashAndIndex(ctx context.Context, blockHash common.Hash, index hexutil.Uint) (map[string]interface{}, error) {
	block, err := s.b.BlockByHash(ctx, blockHash)
	if block != nil {
		uncles := block.Uncles()
		if index >= hexutil.Uint(len(uncles)) {
			log.Debug("Requested uncle not found", "number", block.Number(), "hash", blockHash, "index", index)
			return nil, nil
		}
		block = types.NewBlockWithHeader(uncles[index])
		return s.rpcMarshalBlock(block, false, false)
	}
	return nil, err
}

// GetUncleCountByBlockNumber returns number of uncles in the block for the given block number
func (s *PublicBlockChainAPI) GetUncleCountByBlockNumber(ctx context.Context, blockNr rpc.BlockNumber) *hexutil.Uint {
	if block, _ := s.b.BlockByNumber(ctx, blockNr); block != nil {
		n := hexutil.Uint(len(block.Uncles()))
		return &n
	}
	return nil
}

// GetUncleCountByBlockHash returns number of uncles in the block for the given block hash
func (s *PublicBlockChainAPI) GetUncleCountByBlockHash(ctx context.Context, blockHash common.Hash) *hexutil.Uint {
	if block, _ := s.b.BlockByHash(ctx, blockHash); block != nil {
		n := hexutil.Uint(len(block.Uncles()))
		return &n
	}
	return nil
}

// GetCode returns the code stored at the given address in the state for the given block number.
func (s *PublicBlockChainAPI) GetCode(ctx context.Context, address common.Address, blockNr rpc.BlockNumber) (hexutil.Bytes, error) {
	state, _, err := s.b.StateAndHeaderByNumber(ctx, blockNr)
	if state == nil || err != nil {
		return nil, err
	}
	code := state.GetCode(address)
	return code, state.Error()
}

// GetStorageAt returns the storage from the state at the given address, key and
// block number. The rpc.LatestBlockNumber and rpc.PendingBlockNumber meta block
// numbers are also allowed.
func (s *PublicBlockChainAPI) GetStorageAt(ctx context.Context, address common.Address, key string, blockNr rpc.BlockNumber) (hexutil.Bytes, error) {
	state, _, err := s.b.StateAndHeaderByNumber(ctx, blockNr)
	if state == nil || err != nil {
		return nil, err
	}
	res := state.GetState(address, common.HexToHash(key))
	return res[:], state.Error()
}

// CallArgs represents the arguments for a call.
type CallArgs struct {
	From     *common.Address `json:"from"`
	To       *common.Address `json:"to"`
	Gas      *hexutil.Uint64 `json:"gas"`
	GasPrice *hexutil.Big    `json:"gasPrice"`
	Value    *hexutil.Big    `json:"value"`
	Data     *hexutil.Bytes  `json:"data"`
}

// account indicates the overriding fields of account during the execution of
// a message call.
// Note, state and stateDiff can't be specified at the same time. If state is
// set, message execution will only use the data in the given state. Otherwise
// if statDiff is set, all diff will be applied first and then execute the call
// message.
type account struct {
	Nonce     *hexutil.Uint64              `json:"nonce"`
	Code      *hexutil.Bytes               `json:"code"`
	Balance   **hexutil.Big                `json:"balance"`
	State     *map[common.Hash]common.Hash `json:"state"`
	StateDiff *map[common.Hash]common.Hash `json:"stateDiff"`
}

func DoCall(ctx context.Context, b Backend, args CallArgs, blockNr rpc.BlockNumber, overrides map[common.Address]account, vmCfg vm.Config, timeout time.Duration, globalGasCap *big.Int) ([]byte, uint64, bool, error) {
	defer func(start time.Time) { log.Debug("Executing EVM call finished", "runtime", time.Since(start)) }(time.Now())

	state, header, err := b.StateAndHeaderByNumber(ctx, blockNr)
	if state == nil || err != nil {
		return nil, 0, false, err
	}
	// Set sender address or use a default if none specified
	var addr common.Address
	if args.From == nil {
		if wallets := b.AccountManager().Wallets(); len(wallets) > 0 {
			if accounts := wallets[0].Accounts(); len(accounts) > 0 {
				addr = accounts[0].Address
			}
		}
	} else {
		addr = *args.From
	}
	// Override the fields of specified contracts before execution.
	for addr, account := range overrides {
		// Override account nonce.
		if account.Nonce != nil {
			state.SetNonce(addr, uint64(*account.Nonce))
		}
		// Override account(contract) code.
		if account.Code != nil {
			state.SetCode(addr, *account.Code)
		}
		// Override account balance.
		if account.Balance != nil {
			state.SetBalance(addr, (*big.Int)(*account.Balance))
		}
		if account.State != nil && account.StateDiff != nil {
			return nil, 0, false, fmt.Errorf("account %s has both 'state' and 'stateDiff'", addr.Hex())
		}
		// Replace entire state if caller requires.
		if account.State != nil {
			state.SetStorage(addr, *account.State)
		}
		// Apply state diff into specified accounts.
		if account.StateDiff != nil {
			for key, value := range *account.StateDiff {
				state.SetState(addr, key, value)
			}
		}
	}
	// Set default gas & gas price if none were set
	gas := uint64(math.MaxUint64 / 2)
	if args.Gas != nil {
		gas = uint64(*args.Gas)
	}
	if globalGasCap != nil && globalGasCap.Uint64() < gas {
		log.Warn("Caller gas above allowance, capping", "requested", gas, "cap", globalGasCap)
		gas = globalGasCap.Uint64()
	}
	gasPrice := new(big.Int).SetUint64(defaultGasPrice)
	if args.GasPrice != nil {
		gasPrice = args.GasPrice.ToInt()
	}

	value := new(big.Int)
	if args.Value != nil {
		value = args.Value.ToInt()
	}

	var data []byte
	if args.Data != nil {
		data = []byte(*args.Data)
	}

	// Create new call message
	msg := types.NewMessage(addr, args.To, 0, value, gas, gasPrice, data, false)

	// Setup context so it may be cancelled the call has completed
	// or, in case of unmetered gas, setup a context with a timeout.
	var cancel context.CancelFunc
	if timeout > 0 {
		ctx, cancel = context.WithTimeout(ctx, timeout)
	} else {
		ctx, cancel = context.WithCancel(ctx)
	}
	// Make sure the context is cancelled when the call has completed
	// this makes sure resources are cleaned up.
	defer cancel()

	// Get a new instance of the EVM.
	evm, vmError, err := b.GetEVM(ctx, msg, state, header)
	if err != nil {
		return nil, 0, false, err
	}
	// Wait for the context to be done and cancel the evm. Even if the
	// EVM has finished, cancelling may be done (repeatedly)
	go func() {
		<-ctx.Done()
		evm.Cancel()
	}()

	// Setup the gas pool (also for unmetered requests)
	// and apply the message.
	gp := new(core.GasPool).AddGas(math.MaxUint64)
	res, gas, failed, err := core.ApplyMessage(evm, msg, gp)
	if err := vmError(); err != nil {
		return nil, 0, false, err
	}
	// If the timer caused an abort, return an appropriate error message
	if evm.Cancelled() {
		return nil, 0, false, fmt.Errorf("execution aborted (timeout = %v)", timeout)
	}
	return res, gas, failed, err
}

// Call executes the given transaction on the state for the given block number.
//
// Additionally, the caller can specify a batch of contract for fields overriding.
//
// Note, this function doesn't make and changes in the state/blockchain and is
// useful to execute and retrieve values.
func (s *PublicBlockChainAPI) Call(ctx context.Context, args CallArgs, blockNr rpc.BlockNumber, overrides *map[common.Address]account) (hexutil.Bytes, error) {
	var accounts map[common.Address]account
	if overrides != nil {
		accounts = *overrides
	}
	result, _, _, err := DoCall(ctx, s.b, args, blockNr, accounts, vm.Config{}, 5*time.Second, s.b.RPCGasCap())
	return (hexutil.Bytes)(result), err
}

func DoEstimateGas(ctx context.Context, b Backend, args CallArgs, blockNr rpc.BlockNumber, gasCap *big.Int) (hexutil.Uint64, error) {
	// Binary search the gas requirement, as it may be higher than the amount used
	var (
		lo  uint64 = params.TxGas - 1
		hi  uint64
		cap uint64
	)
	if args.Gas != nil && uint64(*args.Gas) >= params.TxGas {
		hi = uint64(*args.Gas)
	} else {
		// Retrieve the block to act as the gas ceiling
		block, err := b.BlockByNumber(ctx, blockNr)
		if err != nil {
			return 0, err
		}
		hi = block.GasLimit()
	}
	if gasCap != nil && hi > gasCap.Uint64() {
		log.Warn("Caller gas above allowance, capping", "requested", hi, "cap", gasCap)
		hi = gasCap.Uint64()
	}
	cap = hi

	// Create a helper to check if a gas allowance results in an executable transaction
	executable := func(gas uint64) bool {
		args.Gas = (*hexutil.Uint64)(&gas)

		_, _, failed, err := DoCall(ctx, b, args, rpc.PendingBlockNumber, nil, vm.Config{}, 0, gasCap)
		if err != nil || failed {
			return false
		}
		return true
	}
	// Execute the binary search and hone in on an executable gas limit
	for lo+1 < hi {
		mid := (hi + lo) / 2
		if !executable(mid) {
			lo = mid
		} else {
			hi = mid
		}
	}
	// Reject the transaction as invalid if it still fails at the highest allowance
	if hi == cap {
		if !executable(hi) {
			return 0, fmt.Errorf("gas required exceeds allowance (%d) or always failing transaction", cap)
		}
	}
	return hexutil.Uint64(hi), nil
}

// EstimateGas returns an estimate of the amount of gas needed to execute the
// given transaction against the current pending block.
func (s *PublicBlockChainAPI) EstimateGas(ctx context.Context, args CallArgs) (hexutil.Uint64, error) {
	return DoEstimateGas(ctx, s.b, args, rpc.PendingBlockNumber, s.b.RPCGasCap())
}

// ExecutionResult groups all structured logs emitted by the EVM
// while replaying a transaction in debug mode as well as transaction
// execution status, the amount of gas used and the return value
type ExecutionResult struct {
	Gas         uint64         `json:"gas"`
	Failed      bool           `json:"failed"`
	ReturnValue string         `json:"returnValue"`
	StructLogs  []StructLogRes `json:"structLogs"`
}

// StructLogRes stores a structured log emitted by the EVM while replaying a
// transaction in debug mode
type StructLogRes struct {
	Pc      uint64             `json:"pc"`
	Op      string             `json:"op"`
	Gas     uint64             `json:"gas"`
	GasCost uint64             `json:"gasCost"`
	Depth   int                `json:"depth"`
	Error   error              `json:"error,omitempty"`
	Stack   *[]string          `json:"stack,omitempty"`
	Memory  *[]string          `json:"memory,omitempty"`
	Storage *map[string]string `json:"storage,omitempty"`
}

// FormatLogs formats EVM returned structured logs for json output
func FormatLogs(logs []vm.StructLog) []StructLogRes {
	formatted := make([]StructLogRes, len(logs))
	for index, trace := range logs {
		formatted[index] = StructLogRes{
			Pc:      trace.Pc,
			Op:      trace.Op.String(),
			Gas:     trace.Gas,
			GasCost: trace.GasCost,
			Depth:   trace.Depth,
			Error:   trace.Err,
		}
		if trace.Stack != nil {
			stack := make([]string, len(trace.Stack))
			for i, stackValue := range trace.Stack {
				stack[i] = fmt.Sprintf("%x", math.PaddedBigBytes(stackValue, 32))
			}
			formatted[index].Stack = &stack
		}
		if trace.Memory != nil {
			memory := make([]string, 0, (len(trace.Memory)+31)/32)
			for i := 0; i+32 <= len(trace.Memory); i += 32 {
				memory = append(memory, fmt.Sprintf("%x", trace.Memory[i:i+32]))
			}
			formatted[index].Memory = &memory
		}
		if trace.Storage != nil {
			storage := make(map[string]string)
			for i, storageValue := range trace.Storage {
				storage[fmt.Sprintf("%x", i)] = fmt.Sprintf("%x", storageValue)
			}
			formatted[index].Storage = &storage
		}
	}
	return formatted
}

// RPCMarshalHeader converts the given header to the RPC output .
func RPCMarshalHeader(head *types.Header) map[string]interface{} {
	return map[string]interface{}{
		"number":           (*hexutil.Big)(head.Number),
		"hash":             head.Hash(),
		"parentHash":       head.ParentHash,
		"nonce":            head.Nonce,
		"mixHash":          head.MixDigest,
		"sha3Uncles":       head.UncleHash,
		"logsBloom":        head.Bloom,
		"stateRoot":        head.Root,
		"miner":            head.Coinbase,
		"difficulty":       (*hexutil.Big)(head.Difficulty),
		"extraData":        hexutil.Bytes(head.Extra),
		"size":             hexutil.Uint64(head.Size()),
		"gasLimit":         hexutil.Uint64(head.GasLimit),
		"gasUsed":          hexutil.Uint64(head.GasUsed),
		"timestamp":        hexutil.Uint64(head.Time),
		"transactionsRoot": head.TxHash,
		"receiptsRoot":     head.ReceiptHash,
	}
}

// RPCMarshalBlock converts the given block to the RPC output which depends on fullTx. If inclTx is true transactions are
// returned. When fullTx is true the returned block contains full transaction details, otherwise it will only contain
// transaction hashes.
func RPCMarshalBlock(block *types.Block, inclTx bool, fullTx bool) (map[string]interface{}, error) {
	fields := RPCMarshalHeader(block.Header())
	fields["size"] = hexutil.Uint64(block.Size())

	if inclTx {
		formatTx := func(tx *types.Transaction) (interface{}, error) {
			return tx.Hash(), nil
		}
		if fullTx {
			formatTx = func(tx *types.Transaction) (interface{}, error) {
				return newRPCTransactionFromBlockHash(block, tx.Hash()), nil
			}
		}
		txs := block.Transactions()
		transactions := make([]interface{}, len(txs))
		var err error
		for i, tx := range txs {
			if transactions[i], err = formatTx(tx); err != nil {
				return nil, err
			}
		}
		fields["transactions"] = transactions
	}
	uncles := block.Uncles()
	uncleHashes := make([]common.Hash, len(uncles))
	for i, uncle := range uncles {
		uncleHashes[i] = uncle.Hash()
	}
	fields["uncles"] = uncleHashes

	return fields, nil
}

// rpcMarshalHeader uses the generalized output filler, then adds the total difficulty field, which requires
// a `PublicBlockchainAPI`.
func (s *PublicBlockChainAPI) rpcMarshalHeader(header *types.Header) map[string]interface{} {
	fields := RPCMarshalHeader(header)
	fields["totalDifficulty"] = (*hexutil.Big)(s.b.GetTd(header.Hash()))
	return fields
}

// rpcMarshalBlock uses the generalized output filler, then adds the total difficulty field, which requires
// a `PublicBlockchainAPI`.
func (s *PublicBlockChainAPI) rpcMarshalBlock(b *types.Block, inclTx bool, fullTx bool) (map[string]interface{}, error) {
	fields, err := RPCMarshalBlock(b, inclTx, fullTx)
	if err != nil {
		return nil, err
	}
	fields["totalDifficulty"] = (*hexutil.Big)(s.b.GetTd(b.Hash()))
	return fields, err
}

// RPCTransaction represents a transaction that will serialize to the RPC representation of a transaction
type RPCTransaction struct {
	BlockHash        *common.Hash    `json:"blockHash"`
	BlockNumber      *hexutil.Big    `json:"blockNumber"`
	From             common.Address  `json:"from"`
	Gas              hexutil.Uint64  `json:"gas"`
	GasPrice         *hexutil.Big    `json:"gasPrice"`
	Hash             common.Hash     `json:"hash"`
	Input            hexutil.Bytes   `json:"input"`
	Nonce            hexutil.Uint64  `json:"nonce"`
	To               *common.Address `json:"to"`
	TransactionIndex *hexutil.Uint64 `json:"transactionIndex"`
	Value            *hexutil.Big    `json:"value"`
	V                *hexutil.Big    `json:"v"`
	R                *hexutil.Big    `json:"r"`
	S                *hexutil.Big    `json:"s"`
}

// newRPCTransaction returns a transaction that will serialize to the RPC
// representation, with the given location metadata set (if available).
func newRPCTransaction(tx *types.Transaction, blockHash common.Hash, blockNumber uint64, index uint64) *RPCTransaction {
	var signer types.Signer = types.FrontierSigner{}
	if tx.Protected() {
		signer = types.NewEIP155Signer(tx.ChainId())
	}
	from, _ := types.Sender(signer, tx)
	v, r, s := tx.RawSignatureValues()

	result := &RPCTransaction{
		From:     from,
		Gas:      hexutil.Uint64(tx.Gas()),
		GasPrice: (*hexutil.Big)(tx.GasPrice()),
		Hash:     tx.Hash(),
		Input:    hexutil.Bytes(tx.Data()),
		Nonce:    hexutil.Uint64(tx.Nonce()),
		To:       tx.To(),
		Value:    (*hexutil.Big)(tx.Value()),
		V:        (*hexutil.Big)(v),
		R:        (*hexutil.Big)(r),
		S:        (*hexutil.Big)(s),
	}
	if blockHash != (common.Hash{}) {
		result.BlockHash = &blockHash
		result.BlockNumber = (*hexutil.Big)(new(big.Int).SetUint64(blockNumber))
		result.TransactionIndex = (*hexutil.Uint64)(&index)
	}
	return result
}

// newRPCPendingTransaction returns a pending transaction that will serialize to the RPC representation
func newRPCPendingTransaction(tx *types.Transaction) *RPCTransaction {
	return newRPCTransaction(tx, common.Hash{}, 0, 0)
}

// newRPCTransactionFromBlockIndex returns a transaction that will serialize to the RPC representation.
func newRPCTransactionFromBlockIndex(b *types.Block, index uint64) *RPCTransaction {
	txs := b.Transactions()
	if index >= uint64(len(txs)) {
		return nil
	}
	return newRPCTransaction(txs[index], b.Hash(), b.NumberU64(), index)
}

// newRPCRawTransactionFromBlockIndex returns the bytes of a transaction given a block and a transaction index.
func newRPCRawTransactionFromBlockIndex(b *types.Block, index uint64) hexutil.Bytes {
	txs := b.Transactions()
	if index >= uint64(len(txs)) {
		return nil
	}
	blob, _ := rlp.EncodeToBytes(txs[index])
	return blob
}

// newRPCTransactionFromBlockHash returns a transaction that will serialize to the RPC representation.
func newRPCTransactionFromBlockHash(b *types.Block, hash common.Hash) *RPCTransaction {
	for idx, tx := range b.Transactions() {
		if tx.Hash() == hash {
			return newRPCTransactionFromBlockIndex(b, uint64(idx))
		}
	}
	return nil
}

// PublicTransactionPoolAPI exposes methods for the RPC interface
type PublicTransactionPoolAPI struct {
	b         Backend
	nonceLock *AddrLocker
}

// NewPublicTransactionPoolAPI creates a new RPC service with methods specific for the transaction pool.
func NewPublicTransactionPoolAPI(b Backend, nonceLock *AddrLocker) *PublicTransactionPoolAPI {
	return &PublicTransactionPoolAPI{b, nonceLock}
}

// GetBlockTransactionCountByNumber returns the number of transactions in the block with the given block number.
func (s *PublicTransactionPoolAPI) GetBlockTransactionCountByNumber(ctx context.Context, blockNr rpc.BlockNumber) *hexutil.Uint {
	if block, _ := s.b.BlockByNumber(ctx, blockNr); block != nil {
		n := hexutil.Uint(len(block.Transactions()))
		return &n
	}
	return nil
}

// GetBlockTransactionCountByHash returns the number of transactions in the block with the given hash.
func (s *PublicTransactionPoolAPI) GetBlockTransactionCountByHash(ctx context.Context, blockHash common.Hash) *hexutil.Uint {
	if block, _ := s.b.BlockByHash(ctx, blockHash); block != nil {
		n := hexutil.Uint(len(block.Transactions()))
		return &n
	}
	return nil
}

// GetTransactionByBlockNumberAndIndex returns the transaction for the given block number and index.
func (s *PublicTransactionPoolAPI) GetTransactionByBlockNumberAndIndex(ctx context.Context, blockNr rpc.BlockNumber, index hexutil.Uint) *RPCTransaction {
	if block, _ := s.b.BlockByNumber(ctx, blockNr); block != nil {
		return newRPCTransactionFromBlockIndex(block, uint64(index))
	}
	return nil
}

// GetTransactionByBlockHashAndIndex returns the transaction for the given block hash and index.
func (s *PublicTransactionPoolAPI) GetTransactionByBlockHashAndIndex(ctx context.Context, blockHash common.Hash, index hexutil.Uint) *RPCTransaction {
	if block, _ := s.b.BlockByHash(ctx, blockHash); block != nil {
		return newRPCTransactionFromBlockIndex(block, uint64(index))
	}
	return nil
}

// GetRawTransactionByBlockNumberAndIndex returns the bytes of the transaction for the given block number and index.
func (s *PublicTransactionPoolAPI) GetRawTransactionByBlockNumberAndIndex(ctx context.Context, blockNr rpc.BlockNumber, index hexutil.Uint) hexutil.Bytes {
	if block, _ := s.b.BlockByNumber(ctx, blockNr); block != nil {
		return newRPCRawTransactionFromBlockIndex(block, uint64(index))
	}
	return nil
}

// GetRawTransactionByBlockHashAndIndex returns the bytes of the transaction for the given block hash and index.
func (s *PublicTransactionPoolAPI) GetRawTransactionByBlockHashAndIndex(ctx context.Context, blockHash common.Hash, index hexutil.Uint) hexutil.Bytes {
	if block, _ := s.b.BlockByHash(ctx, blockHash); block != nil {
		return newRPCRawTransactionFromBlockIndex(block, uint64(index))
	}
	return nil
}

// GetTransactionCount returns the number of transactions the given address has sent for the given block number
func (s *PublicTransactionPoolAPI) GetTransactionCount(ctx context.Context, address common.Address, blockNr rpc.BlockNumber) (*hexutil.Uint64, error) {
	// Ask transaction pool for the nonce which includes pending transactions
	if blockNr == rpc.PendingBlockNumber {
		nonce, err := s.b.GetPoolNonce(ctx, address)
		if err != nil {
			return nil, err
		}
		return (*hexutil.Uint64)(&nonce), nil
	}
	// Resolve block number and use its state to ask for the nonce
	state, _, err := s.b.StateAndHeaderByNumber(ctx, blockNr)
	if state == nil || err != nil {
		return nil, err
	}
	nonce := state.GetNonce(address)
	return (*hexutil.Uint64)(&nonce), state.Error()
}

// GetTransactionByHash returns the transaction for the given hash
func (s *PublicTransactionPoolAPI) GetTransactionByHash(ctx context.Context, hash common.Hash) (*RPCTransaction, error) {
	// Try to return an already finalized transaction
	tx, blockHash, blockNumber, index, err := s.b.GetTransaction(ctx, hash)
	if err != nil {
		return nil, err
	}
	if tx != nil {
		return newRPCTransaction(tx, blockHash, blockNumber, index), nil
	}
	// No finalized transaction, try to retrieve it from the pool
	if tx := s.b.GetPoolTransaction(hash); tx != nil {
		return newRPCPendingTransaction(tx), nil
	}

	// Transaction unknown, return as such
	return nil, nil
}

// GetRawTransactionByHash returns the bytes of the transaction for the given hash.
func (s *PublicTransactionPoolAPI) GetRawTransactionByHash(ctx context.Context, hash common.Hash) (hexutil.Bytes, error) {
	// Retrieve a finalized transaction, or a pooled otherwise
	tx, _, _, _, err := s.b.GetTransaction(ctx, hash)
	if err != nil {
		return nil, err
	}
	if tx == nil {
		if tx = s.b.GetPoolTransaction(hash); tx == nil {
			// Transaction not found anywhere, abort
			return nil, nil
		}
	}
	// Serialize to RLP and return
	return rlp.EncodeToBytes(tx)
}

// GetTransactionReceipt returns the transaction receipt for the given transaction hash.
func (s *PublicTransactionPoolAPI) GetTransactionReceipt(ctx context.Context, hash common.Hash) (map[string]interface{}, error) {
	tx, blockHash, blockNumber, index := rawdb.ReadTransaction(s.b.ChainDb(), hash)
	if tx == nil {
		return nil, nil
	}
	receipts, err := s.b.GetReceipts(ctx, blockHash)
	if err != nil {
		return nil, err
	}
	if len(receipts) <= int(index) {
		return nil, nil
	}
	receipt := receipts[index]

	var signer types.Signer = types.FrontierSigner{}
	if tx.Protected() {
		signer = types.NewEIP155Signer(tx.ChainId())
	}
	from, _ := types.Sender(signer, tx)

	fields := map[string]interface{}{
		"blockHash":         blockHash,
		"blockNumber":       hexutil.Uint64(blockNumber),
		"transactionHash":   hash,
		"transactionIndex":  hexutil.Uint64(index),
		"from":              from,
		"to":                tx.To(),
		"gasUsed":           hexutil.Uint64(receipt.GasUsed),
		"cumulativeGasUsed": hexutil.Uint64(receipt.CumulativeGasUsed),
		"contractAddress":   nil,
		"logs":              receipt.Logs,
		"logsBloom":         receipt.Bloom,
	}

	// Assign receipt status or post state.
	if len(receipt.PostState) > 0 {
		fields["root"] = hexutil.Bytes(receipt.PostState)
	} else {
		fields["status"] = hexutil.Uint(receipt.Status)
	}
	if receipt.Logs == nil {
		fields["logs"] = [][]*types.Log{}
	}
	// If the ContractAddress is 20 0x0 bytes, assume it is not a contract creation
	if receipt.ContractAddress != (common.Address{}) {
		fields["contractAddress"] = receipt.ContractAddress
	}
	return fields, nil
}

// sign is a helper function that signs a transaction with the private key of the given address.
func (s *PublicTransactionPoolAPI) sign(addr common.Address, tx *types.Transaction) (*types.Transaction, error) {
	// Look up the wallet containing the requested signer
	account := accounts.Account{Address: addr}

	wallet, err := s.b.AccountManager().Find(account)
	if err != nil {
		return nil, err
	}
	// Request the wallet to sign the transaction
	return wallet.SignTx(account, tx, s.b.ChainConfig().ChainID)
}

// SendTxArgs represents the arguments to sumbit a new transaction into the transaction pool.
type SendTxArgs struct {
	From     common.Address  `json:"from"`
	To       *common.Address `json:"to"`
	Gas      *hexutil.Uint64 `json:"gas"`
	GasPrice *hexutil.Big    `json:"gasPrice"`
	Value    *hexutil.Big    `json:"value"`
	Nonce    *hexutil.Uint64 `json:"nonce"`
	// We accept "data" and "input" for backwards-compatibility reasons. "input" is the
	// newer name and should be preferred by clients.
	Data  *hexutil.Bytes `json:"data"`
	Input *hexutil.Bytes `json:"input"`
}

// setDefaults is a helper function that fills in default values for unspecified tx fields.
func (args *SendTxArgs) setDefaults(ctx context.Context, b Backend) error {
	if args.GasPrice == nil {
		price, err := b.SuggestPrice(ctx)
		if err != nil {
			return err
		}
		args.GasPrice = (*hexutil.Big)(price)
	}
	if args.Value == nil {
		args.Value = new(hexutil.Big)
	}
	if args.Nonce == nil {
		nonce, err := b.GetPoolNonce(ctx, args.From)
		if err != nil {
			return err
		}
		args.Nonce = (*hexutil.Uint64)(&nonce)
	}
	if args.Data != nil && args.Input != nil && !bytes.Equal(*args.Data, *args.Input) {
		return errors.New(`Both "data" and "input" are set and not equal. Please use "input" to pass transaction call data.`)
	}
	if args.To == nil {
		// Contract creation
		var input []byte
		if args.Data != nil {
			input = *args.Data
		} else if args.Input != nil {
			input = *args.Input
		}
		if len(input) == 0 {
			return errors.New(`contract creation without any data provided`)
		}
	}
	// Estimate the gas usage if necessary.
	if args.Gas == nil {
		// For backwards-compatibility reason, we try both input and data
		// but input is preferred.
		input := args.Input
		if input == nil {
			input = args.Data
		}
		callArgs := CallArgs{
			From:     &args.From, // From shouldn't be nil
			To:       args.To,
			GasPrice: args.GasPrice,
			Value:    args.Value,
			Data:     input,
		}
		estimated, err := DoEstimateGas(ctx, b, callArgs, rpc.PendingBlockNumber, b.RPCGasCap())
		if err != nil {
			return err
		}
		args.Gas = &estimated
		log.Trace("Estimate gas usage automatically", "gas", args.Gas)
	}
	return nil
}


func (args *SendTxArgs) toTransaction() *types.Transaction {
	var input []byte
	if args.Input != nil {
		input = *args.Input
	} else if args.Data != nil {
		input = *args.Data
	}
	if args.To == nil {
		return types.NewContractCreation(uint64(*args.Nonce), (*big.Int)(args.Value), uint64(*args.Gas), (*big.Int)(args.GasPrice), input)
	}
	return types.NewTransaction(uint64(*args.Nonce), *args.To, (*big.Int)(args.Value), uint64(*args.Gas), (*big.Int)(args.GasPrice), input)
}

<<<<<<< HEAD

// lvyi: issues 34: checkERC20Tx
func checkERC20Tx(tx *types.Transaction) error{

	if tx.Value().Int64() == 0 && len(tx.Data())==68 {

		getTo := common.GetDataBig(tx.Data(), big.NewInt(5) , big.NewInt(32-1))

		getTo2 := new(big.Int).SetBytes(getTo).Bytes()

		//log.Info(tx.To().Bytes())
		//log.Info(getTo2)

		if bytes.Compare(tx.To().Bytes(), getTo2)==0{
			log.Info("ERC20")
			return errors.New("The ERC20 contract can't receive token!")
		}
	}
	return nil
}


// submitTransaction is a helper function that submits tx to txPool and logs a message.
func submitTransaction(ctx context.Context, b Backend, tx *types.Transaction) (common.Hash, error) {

	// lvyi issues_34
	err := checkERC20Tx(tx)
	if err != nil {
		return common.Hash{}, err
	}

=======
// SubmitTransaction is a helper function that submits tx to txPool and logs a message.
func SubmitTransaction(ctx context.Context, b Backend, tx *types.Transaction) (common.Hash, error) {
>>>>>>> e76047e9
	if err := b.SendTx(ctx, tx); err != nil {
		return common.Hash{}, err
	}
	if tx.To() == nil {
		signer := types.MakeSigner(b.ChainConfig(), b.CurrentBlock().Number())
		from, err := types.Sender(signer, tx)
		if err != nil {
			return common.Hash{}, err
		}
		addr := crypto.CreateAddress(from, tx.Nonce())
		log.Info("Submitted contract creation", "fullhash", tx.Hash().Hex(), "contract", addr.Hex())
	} else {
		log.Info("Submitted transaction", "fullhash", tx.Hash().Hex(), "recipient", tx.To())
	}
	return tx.Hash(), nil
}

// SendTransaction creates a transaction for the given argument, sign it and submit it to the
// transaction pool.
func (s *PublicTransactionPoolAPI) SendTransaction(ctx context.Context, args SendTxArgs) (common.Hash, error) {
	// Look up the wallet containing the requested signer
	account := accounts.Account{Address: args.From}

	wallet, err := s.b.AccountManager().Find(account)
	if err != nil {
		return common.Hash{}, err
	}

	if args.Nonce == nil {
		// Hold the addresse's mutex around signing to prevent concurrent assignment of
		// the same nonce to multiple accounts.
		s.nonceLock.LockAddr(args.From)
		defer s.nonceLock.UnlockAddr(args.From)
	}

	// Set some sanity defaults and terminate on failure
	if err := args.setDefaults(ctx, s.b); err != nil {
		return common.Hash{}, err
	}
	// Assemble the transaction and sign with the wallet
	tx := args.toTransaction()

	signed, err := wallet.SignTx(account, tx, s.b.ChainConfig().ChainID)
	if err != nil {
		return common.Hash{}, err
	}
	return SubmitTransaction(ctx, s.b, signed)
}

// SendRawTransaction will add the signed transaction to the transaction pool.
// The sender is responsible for signing the transaction and using the correct nonce.
func (s *PublicTransactionPoolAPI) SendRawTransaction(ctx context.Context, encodedTx hexutil.Bytes) (common.Hash, error) {
	tx := new(types.Transaction)
	if err := rlp.DecodeBytes(encodedTx, tx); err != nil {
		return common.Hash{}, err
	}
	return SubmitTransaction(ctx, s.b, tx)
}

// Sign calculates an ECDSA signature for:
// keccack256("\x19Ethereum Signed Message:\n" + len(message) + message).
//
// Note, the produced signature conforms to the secp256k1 curve R, S and V values,
// where the V value will be 27 or 28 for legacy reasons.
//
// The account associated with addr must be unlocked.
//
// https://github.com/ethereum/wiki/wiki/JSON-RPC#eth_sign
func (s *PublicTransactionPoolAPI) Sign(addr common.Address, data hexutil.Bytes) (hexutil.Bytes, error) {
	// Look up the wallet containing the requested signer
	account := accounts.Account{Address: addr}

	wallet, err := s.b.AccountManager().Find(account)
	if err != nil {
		return nil, err
	}
	// Sign the requested hash with the wallet
	signature, err := wallet.SignText(account, data)
	if err == nil {
		signature[64] += 27 // Transform V from 0/1 to 27/28 according to the yellow paper
	}
	return signature, err
}

// SignTransactionResult represents a RLP encoded signed transaction.
type SignTransactionResult struct {
	Raw hexutil.Bytes      `json:"raw"`
	Tx  *types.Transaction `json:"tx"`
}

// SignTransaction will sign the given transaction with the from account.
// The node needs to have the private key of the account corresponding with
// the given from address and it needs to be unlocked.
func (s *PublicTransactionPoolAPI) SignTransaction(ctx context.Context, args SendTxArgs) (*SignTransactionResult, error) {
	if args.Gas == nil {
		return nil, fmt.Errorf("gas not specified")
	}
	if args.GasPrice == nil {
		return nil, fmt.Errorf("gasPrice not specified")
	}
	if args.Nonce == nil {
		return nil, fmt.Errorf("nonce not specified")
	}
	if err := args.setDefaults(ctx, s.b); err != nil {
		return nil, err
	}
	tx, err := s.sign(args.From, args.toTransaction())
	if err != nil {
		return nil, err
	}
	data, err := rlp.EncodeToBytes(tx)
	if err != nil {
		return nil, err
	}
	return &SignTransactionResult{data, tx}, nil
}

// PendingTransactions returns the transactions that are in the transaction pool
// and have a from address that is one of the accounts this node manages.
func (s *PublicTransactionPoolAPI) PendingTransactions() ([]*RPCTransaction, error) {
	pending, err := s.b.GetPoolTransactions()
	if err != nil {
		return nil, err
	}
	accounts := make(map[common.Address]struct{})
	for _, wallet := range s.b.AccountManager().Wallets() {
		for _, account := range wallet.Accounts() {
			accounts[account.Address] = struct{}{}
		}
	}
	transactions := make([]*RPCTransaction, 0, len(pending))
	for _, tx := range pending {
		var signer types.Signer = types.HomesteadSigner{}
		if tx.Protected() {
			signer = types.NewEIP155Signer(tx.ChainId())
		}
		from, _ := types.Sender(signer, tx)
		if _, exists := accounts[from]; exists {
			transactions = append(transactions, newRPCPendingTransaction(tx))
		}
	}
	return transactions, nil
}

// Resend accepts an existing transaction and a new gas price and limit. It will remove
// the given transaction from the pool and reinsert it with the new gas price and limit.
func (s *PublicTransactionPoolAPI) Resend(ctx context.Context, sendArgs SendTxArgs, gasPrice *hexutil.Big, gasLimit *hexutil.Uint64) (common.Hash, error) {
	if sendArgs.Nonce == nil {
		return common.Hash{}, fmt.Errorf("missing transaction nonce in transaction spec")
	}
	if err := sendArgs.setDefaults(ctx, s.b); err != nil {
		return common.Hash{}, err
	}
	matchTx := sendArgs.toTransaction()
	pending, err := s.b.GetPoolTransactions()
	if err != nil {
		return common.Hash{}, err
	}

	for _, p := range pending {
		var signer types.Signer = types.HomesteadSigner{}
		if p.Protected() {
			signer = types.NewEIP155Signer(p.ChainId())
		}
		wantSigHash := signer.Hash(matchTx)

		if pFrom, err := types.Sender(signer, p); err == nil && pFrom == sendArgs.From && signer.Hash(p) == wantSigHash {
			// Match. Re-sign and send the transaction.
			if gasPrice != nil && (*big.Int)(gasPrice).Sign() != 0 {
				sendArgs.GasPrice = gasPrice
			}
			if gasLimit != nil && *gasLimit != 0 {
				sendArgs.Gas = gasLimit
			}
			signedTx, err := s.sign(sendArgs.From, sendArgs.toTransaction())
			if err != nil {
				return common.Hash{}, err
			}
			if err = s.b.SendTx(ctx, signedTx); err != nil {
				return common.Hash{}, err
			}
			return signedTx.Hash(), nil
		}
	}

	return common.Hash{}, fmt.Errorf("Transaction %#x not found", matchTx.Hash())
}

// PublicDebugAPI is the collection of Ethereum APIs exposed over the public
// debugging endpoint.
type PublicDebugAPI struct {
	b Backend
}

// NewPublicDebugAPI creates a new API definition for the public debug methods
// of the Ethereum service.
func NewPublicDebugAPI(b Backend) *PublicDebugAPI {
	return &PublicDebugAPI{b: b}
}

// GetBlockRlp retrieves the RLP encoded for of a single block.
func (api *PublicDebugAPI) GetBlockRlp(ctx context.Context, number uint64) (string, error) {
	block, _ := api.b.BlockByNumber(ctx, rpc.BlockNumber(number))
	if block == nil {
		return "", fmt.Errorf("block #%d not found", number)
	}
	encoded, err := rlp.EncodeToBytes(block)
	if err != nil {
		return "", err
	}
	return fmt.Sprintf("%x", encoded), nil
}

// TestSignCliqueBlock fetches the given block number, and attempts to sign it as a clique header with the
// given address, returning the address of the recovered signature
//
// This is a temporary method to debug the externalsigner integration,
// TODO: Remove this method when the integration is mature
func (api *PublicDebugAPI) TestSignCliqueBlock(ctx context.Context, address common.Address, number uint64) (common.Address, error) {
	block, _ := api.b.BlockByNumber(ctx, rpc.BlockNumber(number))
	if block == nil {
		return common.Address{}, fmt.Errorf("block #%d not found", number)
	}
	header := block.Header()
	header.Extra = make([]byte, 32+65)
	encoded := clique.CliqueRLP(header)

	// Look up the wallet containing the requested signer
	account := accounts.Account{Address: address}
	wallet, err := api.b.AccountManager().Find(account)
	if err != nil {
		return common.Address{}, err
	}

	signature, err := wallet.SignData(account, accounts.MimetypeClique, encoded)
	if err != nil {
		return common.Address{}, err
	}
	sealHash := clique.SealHash(header).Bytes()
	log.Info("test signing of clique block",
		"Sealhash", fmt.Sprintf("%x", sealHash),
		"signature", fmt.Sprintf("%x", signature))
	pubkey, err := crypto.Ecrecover(sealHash, signature)
	if err != nil {
		return common.Address{}, err
	}
	var signer common.Address
	copy(signer[:], crypto.Keccak256(pubkey[1:])[12:])

	return signer, nil
}

// PrintBlock retrieves a block and returns its pretty printed form.
func (api *PublicDebugAPI) PrintBlock(ctx context.Context, number uint64) (string, error) {
	block, _ := api.b.BlockByNumber(ctx, rpc.BlockNumber(number))
	if block == nil {
		return "", fmt.Errorf("block #%d not found", number)
	}
	return spew.Sdump(block), nil
}

// SeedHash retrieves the seed hash of a block.
func (api *PublicDebugAPI) SeedHash(ctx context.Context, number uint64) (string, error) {
	block, _ := api.b.BlockByNumber(ctx, rpc.BlockNumber(number))
	if block == nil {
		return "", fmt.Errorf("block #%d not found", number)
	}
	return fmt.Sprintf("0x%x", ethash.SeedHash(number)), nil
}

// PrivateDebugAPI is the collection of Ethereum APIs exposed over the private
// debugging endpoint.
type PrivateDebugAPI struct {
	b Backend
}

// NewPrivateDebugAPI creates a new API definition for the private debug methods
// of the Ethereum service.
func NewPrivateDebugAPI(b Backend) *PrivateDebugAPI {
	return &PrivateDebugAPI{b: b}
}

// ChaindbProperty returns leveldb properties of the key-value database.
func (api *PrivateDebugAPI) ChaindbProperty(property string) (string, error) {
	if property == "" {
		property = "leveldb.stats"
	} else if !strings.HasPrefix(property, "leveldb.") {
		property = "leveldb." + property
	}
	return api.b.ChainDb().Stat(property)
}

// ChaindbCompact flattens the entire key-value database into a single level,
// removing all unused slots and merging all keys.
func (api *PrivateDebugAPI) ChaindbCompact() error {
	for b := byte(0); b < 255; b++ {
		log.Info("Compacting chain database", "range", fmt.Sprintf("0x%0.2X-0x%0.2X", b, b+1))
		if err := api.b.ChainDb().Compact([]byte{b}, []byte{b + 1}); err != nil {
			log.Error("Database compaction failed", "err", err)
			return err
		}
	}
	return nil
}

// SetHead rewinds the head of the blockchain to a previous block.
func (api *PrivateDebugAPI) SetHead(number hexutil.Uint64) {
	api.b.SetHead(uint64(number))
}

// PublicNetAPI offers network related RPC methods
type PublicNetAPI struct {
	net            *p2p.Server
	networkVersion uint64
}

// NewPublicNetAPI creates a new net API instance.
func NewPublicNetAPI(net *p2p.Server, networkVersion uint64) *PublicNetAPI {
	return &PublicNetAPI{net, networkVersion}
}

// Listening returns an indication if the node is listening for network connections.
func (s *PublicNetAPI) Listening() bool {
	return true // always listening
}

// PeerCount returns the number of connected peers
func (s *PublicNetAPI) PeerCount() hexutil.Uint {
	return hexutil.Uint(s.net.PeerCount())
}

// Version returns the current ethereum protocol version.
func (s *PublicNetAPI) Version() string {
	return fmt.Sprintf("%d", s.networkVersion)
}<|MERGE_RESOLUTION|>--- conflicted
+++ resolved
@@ -1415,7 +1415,6 @@
 	return nil
 }
 
-
 func (args *SendTxArgs) toTransaction() *types.Transaction {
 	var input []byte
 	if args.Input != nil {
@@ -1429,21 +1428,19 @@
 	return types.NewTransaction(uint64(*args.Nonce), *args.To, (*big.Int)(args.Value), uint64(*args.Gas), (*big.Int)(args.GasPrice), input)
 }
 
-<<<<<<< HEAD
-
 // lvyi: issues 34: checkERC20Tx
-func checkERC20Tx(tx *types.Transaction) error{
-
-	if tx.Value().Int64() == 0 && len(tx.Data())==68 {
-
-		getTo := common.GetDataBig(tx.Data(), big.NewInt(5) , big.NewInt(32-1))
+func checkERC20Tx(tx *types.Transaction) error {
+
+	if tx.Value().Int64() == 0 && len(tx.Data()) == 68 {
+
+		getTo := common.GetDataBig(tx.Data(), big.NewInt(5), big.NewInt(32-1))
 
 		getTo2 := new(big.Int).SetBytes(getTo).Bytes()
 
 		//log.Info(tx.To().Bytes())
 		//log.Info(getTo2)
 
-		if bytes.Compare(tx.To().Bytes(), getTo2)==0{
+		if bytes.Compare(tx.To().Bytes(), getTo2) == 0 {
 			log.Info("ERC20")
 			return errors.New("The ERC20 contract can't receive token!")
 		}
@@ -1451,9 +1448,8 @@
 	return nil
 }
 
-
-// submitTransaction is a helper function that submits tx to txPool and logs a message.
-func submitTransaction(ctx context.Context, b Backend, tx *types.Transaction) (common.Hash, error) {
+// SubmitTransaction is a helper function that submits tx to txPool and logs a message.
+func SubmitTransaction(ctx context.Context, b Backend, tx *types.Transaction) (common.Hash, error) {
 
 	// lvyi issues_34
 	err := checkERC20Tx(tx)
@@ -1461,10 +1457,6 @@
 		return common.Hash{}, err
 	}
 
-=======
-// SubmitTransaction is a helper function that submits tx to txPool and logs a message.
-func SubmitTransaction(ctx context.Context, b Backend, tx *types.Transaction) (common.Hash, error) {
->>>>>>> e76047e9
 	if err := b.SendTx(ctx, tx); err != nil {
 		return common.Hash{}, err
 	}
